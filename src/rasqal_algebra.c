/* -*- Mode: c; c-basic-offset: 2 -*-
 *
 * rasqal_algebra.c - Rasqal algebra class
 *
 * Copyright (C) 2008-2009, David Beckett http://www.dajobe.org/
 * 
 * This package is Free Software and part of Redland http://librdf.org/
 * 
 * It is licensed under the following three licenses as alternatives:
 *   1. GNU Lesser General Public License (LGPL) V2.1 or any newer version
 *   2. GNU General Public License (GPL) V2 or any newer version
 *   3. Apache License, V2.0 or any newer version
 * 
 * You may not use this file except in compliance with at least one of
 * the above three licenses.
 * 
 * See LICENSE.html or LICENSE.txt at the top of this package for the
 * complete terms and further detail along with the license texts for
 * the licenses in COPYING.LIB, COPYING and LICENSE-2.0.txt respectively.
 * 
 * 
 */

#ifdef HAVE_CONFIG_H
#include <rasqal_config.h>
#endif

#ifdef WIN32
#include <win32_rasqal_config.h>
#endif

#include <stdio.h>
#include <string.h>
#ifdef HAVE_STDLIB_H
#include <stdlib.h>
#endif
#include <stdarg.h>

#include "rasqal.h"
#include "rasqal_internal.h"


#ifndef STANDALONE

static rasqal_algebra_node* rasqal_algebra_graph_pattern_to_algebra(rasqal_query* query, rasqal_graph_pattern* gp);

/*
 * rasqal_new_algebra_node:
 * @query: #rasqal_algebra_node query object
 * @op: enum #rasqal_algebra_operator operator
 *
 * INTERNAL - Create a new algebra object.
 * 
 * Return value: a new #rasqal_algebra object or NULL on failure
 **/
static rasqal_algebra_node*
rasqal_new_algebra_node(rasqal_query* query, rasqal_algebra_node_operator op)
{
  rasqal_algebra_node* node;

  if(!query)
    return NULL;
  
  node = RASQAL_CALLOC(rasqal_algebra_node*, 1, sizeof(*node));
  if(!node)
    return NULL;

  node->op = op;
  node->query = query;
  return node;
}


/*
 * rasqal_new_filter_algebra_node:
 * @query: #rasqal_query query object
 * @expr: FILTER expression
 * @node: algebra node being filtered (or NULL)
 *
 * INTERNAL - Create a new algebra node for an expression over a node
 *
 * expr and node become owned by the new node.  The @node may be NULL
 * which means that the logical input/output is a row with no bindings.
 * 
 * Return value: a new #rasqal_algebra_node object or NULL on failure
 **/
rasqal_algebra_node*
rasqal_new_filter_algebra_node(rasqal_query* query,
                               rasqal_expression* expr,
                               rasqal_algebra_node* node)
{
  rasqal_algebra_node* new_node;

  if(!query || !expr)
    goto fail;
  
  new_node = rasqal_new_algebra_node(query, RASQAL_ALGEBRA_OPERATOR_FILTER);
  if(new_node) {
    new_node->expr = expr;
    new_node->node1 = node;
    return new_node;
  }
  
  fail:
  if(expr)
    rasqal_free_expression(expr);
  if(node)
    rasqal_free_algebra_node(node);
  return NULL;
}


/*
 * rasqal_new_triples_algebra_node:
 * @query: #rasqal_query query object
 * @triples: triples sequence (SHARED) (or NULL for empty BGP)
 * @start_column: first triple
 * @end_column: last triple
 *
 * INTERNAL - Create a new algebra node for Basic Graph Pattern
 * 
 * Return value: a new #rasqal_algebra_node object or NULL on failure
 **/
rasqal_algebra_node*
rasqal_new_triples_algebra_node(rasqal_query* query,
                                raptor_sequence* triples,
                                int start_column, int end_column)
{
  rasqal_algebra_node* node;

  if(!query)
    return NULL;
  
  node = rasqal_new_algebra_node(query, RASQAL_ALGEBRA_OPERATOR_BGP);
  if(!node)
    return NULL;

  node->triples = triples;
  if(!triples) {
    start_column= -1;
    end_column= -1;
  }
  node->start_column = start_column;
  node->end_column = end_column;

  return node;
}


/*
 * rasqal_new_empty_algebra_node:
 * @query: #rasqal_query query object
 *
 * INTERNAL - Create a new empty algebra node
 * 
 * Return value: a new #rasqal_algebra_node object or NULL on failure
 **/
rasqal_algebra_node*
rasqal_new_empty_algebra_node(rasqal_query* query)
{
  rasqal_algebra_node* node;

  if(!query)
    return NULL;
  
  node = rasqal_new_algebra_node(query, RASQAL_ALGEBRA_OPERATOR_BGP);
  if(!node)
    return NULL;

  node->triples = NULL;
  node->start_column= -1;
  node->end_column= -1;

  return node;
}


/*
 * rasqal_new_2op_algebra_node:
 * @query: #rasqal_query query object
 * @op: operator 
 * @node1: 1st algebra node
 * @node2: 2nd algebra node (pr NULL for #RASQAL_ALGEBRA_OPERATOR_TOLIST only)
 *
 * INTERNAL - Create a new algebra node for 1 or 2 graph patterns
 *
 * node1 and node2 become owned by the new node
 *
 * Return value: a new #rasqal_algebra_node object or NULL on failure
 **/
rasqal_algebra_node*
rasqal_new_2op_algebra_node(rasqal_query* query,
                            rasqal_algebra_node_operator op,
                            rasqal_algebra_node* node1,
                            rasqal_algebra_node* node2)
{
  rasqal_algebra_node* node;

  if(!query || !node1)
    goto fail;
  if(op != RASQAL_ALGEBRA_OPERATOR_TOLIST && !node2)
    goto fail;
  
  node = rasqal_new_algebra_node(query, op);
  if(node) {
    node->node1 = node1;
    node->node2 = node2;
    
    return node;
  }

  fail:
  if(node1)
    rasqal_free_algebra_node(node1);
  if(node2)
    rasqal_free_algebra_node(node2);
  return NULL;
}


/*
 * rasqal_new_leftjoin_algebra_node:
 * @query: #rasqal_query query object
 * @node1: 1st algebra node
 * @node2: 2nd algebra node
 * @expr: expression
 *
 * INTERNAL - Create a new LEFTJOIN algebra node for 2 graph patterns
 * 
 * node1, node2 and expr become owned by the new node
 *
 * Return value: a new #rasqal_algebra_node object or NULL on failure
 **/
rasqal_algebra_node*
rasqal_new_leftjoin_algebra_node(rasqal_query* query,
                                 rasqal_algebra_node* node1,
                                 rasqal_algebra_node* node2,
                                 rasqal_expression* expr)
{
  rasqal_algebra_node* node;

  if(!query || !node1 || !node2 || !expr)
    goto fail;

  node = rasqal_new_algebra_node(query, RASQAL_ALGEBRA_OPERATOR_LEFTJOIN);
  if(node) {
    node->node1 = node1;
    node->node2 = node2;
    node->expr = expr;
    
    return node;
  }

  fail:
  if(node1)
    rasqal_free_algebra_node(node1);
  if(node2)
    rasqal_free_algebra_node(node2);
  if(expr)
    rasqal_free_expression(expr);
  return NULL;
}


/*
 * rasqal_new_orderby_algebra_node:
 * @query: #rasqal_query query object
 * @node1: inner algebra node
 * @seq: sequence of order condition #rasqal_expression
 * @distinct: distinct flag
 *
 * INTERNAL - Create a new ORDERBY algebra node for a sequence of order conditions (with optional DISTINCTness)
 * 
 * #node and #seq become owned by the new node
 *
 * Return value: a new #rasqal_algebra_node object or NULL on failure
 **/
rasqal_algebra_node*
rasqal_new_orderby_algebra_node(rasqal_query* query,
                                rasqal_algebra_node* node1,
                                raptor_sequence* seq,
                                int distinct)
{
  rasqal_algebra_node* node;

  if(!query || !node1 || !seq || !raptor_sequence_size(seq))
    goto fail;

  node = rasqal_new_algebra_node(query, RASQAL_ALGEBRA_OPERATOR_ORDERBY);
  if(node) {
    node->node1 = node1;
    node->seq = seq;
    node->distinct = distinct;
    
    return node;
  }

  fail:
  if(node1)
    rasqal_free_algebra_node(node1);
  if(seq)
    raptor_free_sequence(seq);

  return NULL;
}


/*
 * rasqal_new_slice_algebra_node:
 * @query: #rasqal_query query object
 * @node1: inner algebra node
 * @limit: max rows limit (or <0 for no limit)
 * @offset: start row offset (or <0 for no offset)
 *
 * INTERNAL - Create a new SLICE algebra node for selecting a range of rows
 * 
 * #node and #seq become owned by the new node
 *
 * Return value: a new #rasqal_algebra_node object or NULL on failure
 **/
rasqal_algebra_node*
rasqal_new_slice_algebra_node(rasqal_query* query,
                              rasqal_algebra_node* node1,
                              int limit,
                              int offset)
{
  rasqal_algebra_node* node;

  if(!query || !node1)
    goto fail;

  node = rasqal_new_algebra_node(query, RASQAL_ALGEBRA_OPERATOR_SLICE);
  if(node) {
    node->node1 = node1;
    node->limit = limit;
    node->offset = offset;
    
    return node;
  }

  fail:
  if(node1)
    rasqal_free_algebra_node(node1);

  return NULL;
}


/*
 * rasqal_new_project_algebra_node:
 * @query: #rasqal_query query object
 * @node1: inner algebra node
 * @vars_seq: sequence of variables
 *
 * INTERNAL - Create a new PROJECT algebra node for a sequence of variables over an inner node
 * 
 * The inputs @node and @seq become owned by the new node
 *
 * Return value: a new #rasqal_algebra_node object or NULL on failure
 **/
rasqal_algebra_node*
rasqal_new_project_algebra_node(rasqal_query* query,
                                rasqal_algebra_node* node1,
                                raptor_sequence* vars_seq)
{
  rasqal_algebra_node* node;

  if(!query || !node1 || !vars_seq)
    goto fail;

  node = rasqal_new_algebra_node(query, RASQAL_ALGEBRA_OPERATOR_PROJECT);
  if(node) {
    node->node1 = node1;
    node->vars_seq = vars_seq;
    
    return node;
  }

  fail:
  if(node1)
    rasqal_free_algebra_node(node1);
  if(vars_seq)
    raptor_free_sequence(vars_seq);

  return NULL;
}


/*
 * rasqal_new_distinct_algebra_node:
 * @query: #rasqal_query query object
 * @node1: inner algebra node
 *
 * INTERNAL - Create a new DISTINCT algebra node for an inner node
 * 
 * The input @node becomes owned by the new node
 *
 * Return value: a new #rasqal_algebra_node object or NULL on failure
 **/
rasqal_algebra_node*
rasqal_new_distinct_algebra_node(rasqal_query* query,
                                 rasqal_algebra_node* node1)
{
  rasqal_algebra_node* node;

  if(!query || !node1)
    goto fail;

  node = rasqal_new_algebra_node(query, RASQAL_ALGEBRA_OPERATOR_DISTINCT);
  if(node) {
    node->node1 = node1;
    return node;
  }

  fail:
  if(node1)
    rasqal_free_algebra_node(node1);

  return NULL;
}


/*
 * rasqal_new_graph_algebra_node:
 * @query: #rasqal_query query object
 * @node1: inner algebra node
 * @graph: graph literal
 *
 * INTERNAL - Create a new GRAPH algebra node over an inner node
 * 
 * The inputs @node1 and @graph become owned by the new node
 *
 * Return value: a new #rasqal_algebra_node object or NULL on failure
 **/
rasqal_algebra_node*
rasqal_new_graph_algebra_node(rasqal_query* query,
                              rasqal_algebra_node* node1,
                              rasqal_literal *graph)
{
  rasqal_algebra_node* node;

  if(!query || !node1 || !graph)
    goto fail;

  node = rasqal_new_algebra_node(query, RASQAL_ALGEBRA_OPERATOR_GRAPH);
  if(node) {
    node->node1 = node1;
    node->graph = graph;
    
    return node;
  }

  fail:
  if(node1)
    rasqal_free_algebra_node(node1);
  if(graph)
    rasqal_free_literal(graph);

  return NULL;
}


/*
 * rasqal_new_assignment_algebra_node:
 * @query: #rasqal_query query object
 * @var: variable
 * @expr: expression
 *
 * INTERNAL - Create a new LET algebra node over a variable and expression
 * 
 * The input @expr becomes owned by the new node
 *
 * Return value: a new #rasqal_algebra_node object or NULL on failure
 **/
rasqal_algebra_node*
rasqal_new_assignment_algebra_node(rasqal_query* query,
                                   rasqal_variable *var,
                                   rasqal_expression *expr)
{
  rasqal_algebra_node* node;

  if(!query || !var || !expr)
    goto fail;

  node = rasqal_new_algebra_node(query, RASQAL_ALGEBRA_OPERATOR_ASSIGN);
  if(node) {
    node->var = var;
    node->expr = expr;
    
    return node;
  }

  fail:
  if(expr)
    rasqal_free_expression(expr);

  return NULL;
}


/*
 * rasqal_new_groupby_algebra_node:
 * @query: #rasqal_query query object
 * @node1: inner algebra node
 * @seq: sequence of order condition #rasqal_expression
 *
 * INTERNAL - Create a new GROUP algebra node for a sequence of GROUP BY conditions
 * 
 * #node and #seq become owned by the new node
 *
 * Return value: a new #rasqal_algebra_node object or NULL on failure
 **/
rasqal_algebra_node*
rasqal_new_groupby_algebra_node(rasqal_query* query,
                                rasqal_algebra_node* node1,
                                raptor_sequence* seq)
{
  rasqal_algebra_node* node;

  if(!query || !node1 || !seq || !raptor_sequence_size(seq))
    goto fail;

  node = rasqal_new_algebra_node(query, RASQAL_ALGEBRA_OPERATOR_GROUP);
  if(node) {
    node->node1 = node1;
    node->seq = seq;
    
    return node;
  }

  fail:
  if(node1)
    rasqal_free_algebra_node(node1);
  if(seq)
    raptor_free_sequence(seq);

  return NULL;
}


/*
 * rasqal_new_aggregation_algebra_node:
 * @query: #rasqal_query query object
 * @node1: inner algebra node
 * @exprs_seq: sequence of #rasqal_expression
 * @vars_seq: sequence of #rasqal_sequence
 *
 * INTERNAL - Create a new AGGREGATION algebra node for a query over a sequence of expressions to variables
 * 
 * On construction @node1, @exprs_seq and @vars_seq become owned by
 * the new node.
 *
 * Return value: a new #rasqal_algebra_node object or NULL on failure
 **/
rasqal_algebra_node*
rasqal_new_aggregation_algebra_node(rasqal_query* query,
                                    rasqal_algebra_node* node1,
                                    raptor_sequence* exprs_seq,
                                    raptor_sequence* vars_seq)
{
  rasqal_algebra_node* node;

  if(!query || !node1 || !exprs_seq || !vars_seq)
    goto fail;

  node = rasqal_new_algebra_node(query, RASQAL_ALGEBRA_OPERATOR_AGGREGATION);
  if(node) {
    node->node1 = node1;
    node->seq = exprs_seq;
    node->vars_seq = vars_seq;
    return node;
  }

  fail:
  if(node1)
    rasqal_free_algebra_node(node1);
  if(exprs_seq)
    raptor_free_sequence(exprs_seq);
  if(vars_seq)
    raptor_free_sequence(vars_seq);

  return NULL;
}


/*
 * rasqal_new_having_algebra_node:
 * @query: #rasqal_query query object
 * @node1: inner algebra node
 * @exprs_seq: sequence of variables
 *
 * INTERNAL - Create a new HAVING algebra node for a sequence of expressions over an inner node
 * 
 * The inputs @node and @exprs_seq become owned by the new node
 *
 * Return value: a new #rasqal_algebra_node object or NULL on failure
 **/
rasqal_algebra_node*
rasqal_new_having_algebra_node(rasqal_query* query,
                               rasqal_algebra_node* node1,
                               raptor_sequence* exprs_seq)
{
  rasqal_algebra_node* node;

  if(!query || !node1 || !exprs_seq)
    goto fail;

  node = rasqal_new_algebra_node(query, RASQAL_ALGEBRA_OPERATOR_HAVING);
  if(node) {
    node->node1 = node1;
    node->seq = exprs_seq;
    
    return node;
  }

  fail:
  if(node1)
    rasqal_free_algebra_node(node1);
  if(exprs_seq)
    raptor_free_sequence(exprs_seq);

  return NULL;
}


/*
<<<<<<< HEAD
 * rasqal_new_service_algebra_node:
 * @query: #rasqal_query query object
 * @svc: service
 *
 * INTERNAL - Create a new SERVICE algebra node for a sequence of expressions over an inner node
 * 
 * The inputs @node and @exprs_seq become owned by the new node
=======
 * rasqal_new_values_algebra_node:
 * @query: #rasqal_query query object
 * @bindings: variable bindings
 *
 * INTERNAL - Create a new VALUES algebra node for a binidngs
 *
 * The input @bindings become owned by the new node
>>>>>>> 5b035040
 *
 * Return value: a new #rasqal_algebra_node object or NULL on failure
 **/
rasqal_algebra_node*
<<<<<<< HEAD
rasqal_new_service_algebra_node(rasqal_query* query,
                                rasqal_service* svc)
{
  rasqal_algebra_node* node;

  if(!query || !svc)
    goto fail;

  node = rasqal_new_algebra_node(query, RASQAL_ALGEBRA_OPERATOR_SERVICE);
  if(node) {
    node->svc = svc;
    
=======
rasqal_new_values_algebra_node(rasqal_query* query,
                               rasqal_bindings* bindings)
{
  rasqal_algebra_node* node;

  if(!query || !bindings)
    goto fail;

  node = rasqal_new_algebra_node(query, RASQAL_ALGEBRA_OPERATOR_VALUES);
  if(node) {
    node->bindings = bindings;
>>>>>>> 5b035040
    return node;
  }

  fail:
<<<<<<< HEAD
  if(svc)
    rasqal_free_service(svc);
=======
  if(bindings)
    rasqal_free_bindings(bindings);
>>>>>>> 5b035040

  return NULL;
}


<<<<<<< HEAD
=======

>>>>>>> 5b035040
/*
 * rasqal_free_algebra_node:
 * @gp: #rasqal_algebra_node object
 *
 * INTERNAL - Free an algebra node object.
 * 
 **/
void
rasqal_free_algebra_node(rasqal_algebra_node* node)
{
  if(!node)
    return;

  /* node->triples is SHARED with the query - not freed here */

  if(node->node1)
    rasqal_free_algebra_node(node->node1);

  if(node->node2)
    rasqal_free_algebra_node(node->node2);

  if(node->expr)
    rasqal_free_expression(node->expr);

  if(node->seq)
    raptor_free_sequence(node->seq);

  if(node->vars_seq)
    raptor_free_sequence(node->vars_seq);

  if(node->graph)
    rasqal_free_literal(node->graph);

  if(node->var)
    rasqal_free_variable(node->var);

<<<<<<< HEAD
  if(node->svc)
    rasqal_free_service(node->svc);
=======
  if(node->bindings)
    rasqal_free_bindings(node->bindings);
>>>>>>> 5b035040

  RASQAL_FREE(rasqal_algebra, node);
}


/**
 * rasqal_algebra_node_get_operator:
 * @algebra_node: #rasqal_algebra_node algebra node object
 *
 * Get the algebra node operator .
 * 
 * The operator for the given algebra node. See also
 * rasqal_algebra_node_operator_as_counted_string().
 *
 * Return value: algebra node operator
 **/
rasqal_algebra_node_operator
rasqal_algebra_node_get_operator(rasqal_algebra_node* node)
{
  return node->op;
}


static struct {
  const char* const label;
  size_t length;
} rasqal_algebra_node_operator_labels[RASQAL_ALGEBRA_OPERATOR_LAST + 1] = {
  { "UNKNOWN", 7 },
  { "BGP" , 3 },
  { "Filter", 6 },
  { "Join", 4 },
  { "Diff", 4 },
  { "LeftJoin", 8 },
  { "Union", 5 },
  { "ToList", 6 },
  { "OrderBy", 7 },
  { "Project", 7 },
  { "Distinct", 8 },
  { "Reduced", 7 },
  { "Slice", 5 },
  { "Graph", 5 },
  { "Assignment", 10 },
  { "Group", 5 },
  { "Aggregate", 9 },
  { "Having", 6 },
<<<<<<< HEAD
  { "Service", 7 }
=======
  { "Values", 6 }
>>>>>>> 5b035040
};


/**
 * rasqal_algebra_node_operator_as_counted_string:
 * @op: the #rasqal_algebra_node_operator verb of the query
 * @length_p: pointer to store the length (or NULL)
 *
 * INTERNAL - Get a counted string for the query verb.
 * 
 * Return value: pointer to a shared string label for the query verb
 **/
const char*
rasqal_algebra_node_operator_as_counted_string(rasqal_algebra_node_operator op,
                                               size_t* length_p)
{
  if(op <= RASQAL_ALGEBRA_OPERATOR_UNKNOWN || 
     op > RASQAL_ALGEBRA_OPERATOR_LAST)
    op = RASQAL_ALGEBRA_OPERATOR_UNKNOWN;

  if(length_p)
    *length_p = rasqal_algebra_node_operator_labels[RASQAL_GOOD_CAST(int, op)].length;

  return rasqal_algebra_node_operator_labels[RASQAL_GOOD_CAST(int, op)].label;
}
  


#define SPACES_LENGTH 80
static const char spaces[SPACES_LENGTH+1] = "                                                                                ";

static void
rasqal_algebra_write_indent(raptor_iostream *iostr, int indent) 
{
  while(indent > 0) {
    int sp = (indent > SPACES_LENGTH) ? SPACES_LENGTH : indent;
    raptor_iostream_write_bytes(spaces, sizeof(char), sp, iostr);
    indent -= sp;
  }
}

static int
rasqal_algebra_algebra_node_write_internal(rasqal_algebra_node *node, 
                                           raptor_iostream* iostr,
                                           unsigned int indent)
{
  const char* op_string;
  size_t op_length;
  int arg_count = 0;
  unsigned int indent_delta;

  op_string = rasqal_algebra_node_operator_as_counted_string(node->op,
                                                             &op_length);
  
  if(node->op == RASQAL_ALGEBRA_OPERATOR_BGP && !node->triples) {
    raptor_iostream_write_byte('Z', iostr);
    return 0;
  }

  raptor_iostream_counted_string_write(op_string, op_length, iostr);
  raptor_iostream_counted_string_write("(\n", 2, iostr);

  indent_delta = RASQAL_GOOD_CAST(unsigned int, op_length) + 1;
  
  indent += indent_delta;
  rasqal_algebra_write_indent(iostr, indent);

  if(node->op == RASQAL_ALGEBRA_OPERATOR_BGP) {
    int i;
    
    for(i = node->start_column; i <= node->end_column; i++) {
      rasqal_triple *t;
      t = (rasqal_triple*)raptor_sequence_get_at(node->triples, i);
      if(arg_count) {
        raptor_iostream_counted_string_write(" ,\n", 3, iostr);
        rasqal_algebra_write_indent(iostr, indent);
      }
      rasqal_triple_write(t, iostr);
      arg_count++;
    }
  }
  if(node->node1) {
    if(arg_count) {
      raptor_iostream_counted_string_write(" ,\n", 3, iostr);
      rasqal_algebra_write_indent(iostr, indent);
    }
    rasqal_algebra_algebra_node_write_internal(node->node1, iostr, indent);
    arg_count++;
    if(node->node2) {
      if(arg_count) {
        raptor_iostream_counted_string_write(" ,\n", 3, iostr);
        rasqal_algebra_write_indent(iostr, indent);
      }
      rasqal_algebra_algebra_node_write_internal(node->node2, iostr, indent);
      arg_count++;
    }
  }

  /* look for assignment var */
  if(node->var) {
    if(arg_count) {
      raptor_iostream_counted_string_write(" ,\n", 3, iostr);
      rasqal_algebra_write_indent(iostr, indent);
    }
    rasqal_variable_write(node->var, iostr);
    arg_count++;
  }

  /* look for FILTER expression */
  if(node->expr) {
    if(arg_count) {
      raptor_iostream_counted_string_write(" ,\n", 3, iostr);
      rasqal_algebra_write_indent(iostr, indent);
    }
    rasqal_expression_write(node->expr, iostr);
    arg_count++;
  }

  if(node->seq && node->op == RASQAL_ALGEBRA_OPERATOR_ORDERBY) {
    int order_size = raptor_sequence_size(node->seq);
    if(order_size) {
      int i;
      
      if(arg_count) {
        raptor_iostream_counted_string_write(" ,\n", 3, iostr);
        rasqal_algebra_write_indent(iostr, indent);
      }
      raptor_iostream_counted_string_write("Conditions([ ", 13, iostr);
      for(i = 0; i < order_size; i++) {
        rasqal_expression* e;
        e = (rasqal_expression*)raptor_sequence_get_at(node->seq, i);
        if(i > 0)
          raptor_iostream_counted_string_write(", ", 2, iostr);
        rasqal_expression_write(e, iostr);
        arg_count++;
      }
      raptor_iostream_counted_string_write(" ])", 3, iostr);
    }
  }

  if(node->vars_seq && node->op == RASQAL_ALGEBRA_OPERATOR_PROJECT) {
    if(arg_count) {
      raptor_iostream_counted_string_write(" ,\n", 3, iostr);
      rasqal_algebra_write_indent(iostr, indent);
    }
    raptor_iostream_counted_string_write("Variables([ ", 12, iostr);
    rasqal_variables_write(node->vars_seq, iostr);
    arg_count += raptor_sequence_size(node->vars_seq);
    raptor_iostream_counted_string_write(" ])", 3, iostr);
  }

  if(node->op == RASQAL_ALGEBRA_OPERATOR_SLICE) {
    if(arg_count) {
      raptor_iostream_counted_string_write(" ,\n", 3, iostr);
      rasqal_algebra_write_indent(iostr, indent);
    }
    raptor_iostream_string_write("slice limit ", iostr);
    raptor_iostream_decimal_write(node->limit, iostr);
    raptor_iostream_string_write(" offset ", iostr);
    raptor_iostream_decimal_write(node->offset, iostr);
    raptor_iostream_write_byte('\n', iostr);
    arg_count++;
  }

  if(node->op == RASQAL_ALGEBRA_OPERATOR_GRAPH) {
    if(arg_count) {
      raptor_iostream_counted_string_write(" ,\n", 3, iostr);
      rasqal_algebra_write_indent(iostr, indent);
    }
    raptor_iostream_string_write("origin ", iostr);
    rasqal_literal_write(node->graph, iostr);
    raptor_iostream_write_byte('\n', iostr);
  }

  raptor_iostream_write_byte('\n', iostr);
  indent-= indent_delta;

  rasqal_algebra_write_indent(iostr, indent);
  raptor_iostream_write_byte(')', iostr);

  return 0;
}


int
rasqal_algebra_algebra_node_write(rasqal_algebra_node *node, 
                                  raptor_iostream* iostr)
{
  return rasqal_algebra_algebra_node_write_internal(node, iostr, 0);
}
  

/**
 * rasqal_algebra_node_print:
 * @gp: the #rasqal_algebra_node object
 * @fh: the FILE* handle to print to
 *
 * Print a #rasqal_algebra_node in a debug format.
 * 
 * The print debug format may change in any release.
 * 
 * Return value: non-0 on failure
 **/
int
rasqal_algebra_node_print(rasqal_algebra_node* node, FILE* fh)
{
  raptor_iostream* iostr;

  iostr = raptor_new_iostream_to_file_handle(node->query->world->raptor_world_ptr, fh);
  rasqal_algebra_algebra_node_write(node, iostr);
  raptor_free_iostream(iostr);

  return 0;
}


/**
 * rasqal_algebra_node_visit:
 * @query: #rasqal_query to operate on
 * @node: #rasqal_algebra_node graph pattern
 * @fn: pointer to function to apply that takes user data and graph pattern parameters
 * @user_data: user data for applied function 
 * 
 * Visit a user function over a #rasqal_algebra_node
 *
 * If the user function @fn returns 0, the visit is truncated.
 *
 * Return value: 0 if the visit was truncated.
 **/
int
rasqal_algebra_node_visit(rasqal_query *query,
                          rasqal_algebra_node* node,
                          rasqal_algebra_node_visit_fn fn,
                          void *user_data)
{
  int result;
  
  result = fn(query, node, user_data);
  if(result)
    return result;
  
  if(node->node1) {
    result = rasqal_algebra_node_visit(query, node->node1, fn, user_data);
    if(result)
      return result;
  }
  if(node->node2) {
    result = rasqal_algebra_node_visit(query, node->node2, fn, user_data);
    if(result)
      return result;
  }

  return 0;
}


static rasqal_algebra_node*
rasqal_algebra_basic_graph_pattern_to_algebra(rasqal_query* query,
                                              rasqal_graph_pattern* gp)
{
  rasqal_algebra_node* node = NULL;
  rasqal_expression* fs = NULL;
  
  node = rasqal_new_triples_algebra_node(query, 
                                         rasqal_query_get_triple_sequence(query),
                                         gp->start_column, gp->end_column);
  if(!node)
    goto fail;

  if(gp->filter_expression) {
    rasqal_expression* e;
    e = rasqal_new_expression_from_expression(gp->filter_expression);
    if(!e) {
      RASQAL_DEBUG1("rasqal_new_expression_from_expression() failed\n");
      goto fail;
    }
    fs = fs ? rasqal_new_2op_expression(query->world, RASQAL_EXPR_AND, fs, e) : e;
  }

  if(fs) {
    node = rasqal_new_filter_algebra_node(query, fs, node);
    fs = NULL; /* now owned by node */
    if(!node) {
      RASQAL_DEBUG1("rasqal_new_filter_algebra_node() failed\n");
      goto fail;
    }
  }


  return node;
  
  fail:
  if(node)
    rasqal_free_algebra_node(node);
  if(fs)
    rasqal_free_expression(fs);
  
  return NULL;
}


static rasqal_algebra_node*
rasqal_algebra_filter_graph_pattern_to_algebra(rasqal_query* query,
                                               rasqal_graph_pattern* gp)
{
  rasqal_algebra_node* node = NULL;
  rasqal_expression* e;

  e = rasqal_new_expression_from_expression(gp->filter_expression);
  if(!e) {
    RASQAL_DEBUG1("rasqal_new_expression_from_expression() failed\n");
    goto fail;
  }

  node = rasqal_new_filter_algebra_node(query, e, NULL);
  e = NULL; /* now owned by node */
  if(!node) {
    RASQAL_DEBUG1("rasqal_new_filter_algebra_node() failed\n");
    goto fail;
  }

  return node;
  
  fail:
  if(node)
    rasqal_free_algebra_node(node);
  if(e)
    rasqal_free_expression(e);
  
  return node;
}


static rasqal_algebra_node*
rasqal_algebra_union_graph_pattern_to_algebra(rasqal_query* query,
                                              rasqal_graph_pattern* gp)
{
  int idx = 0;
  rasqal_algebra_node* node = NULL;

  while(1) {
    rasqal_graph_pattern* sgp;
    rasqal_algebra_node* gnode;
    
    sgp = rasqal_graph_pattern_get_sub_graph_pattern(gp, idx);
    if(!sgp)
      break;
    
    gnode = rasqal_algebra_graph_pattern_to_algebra(query, sgp);
    if(!gnode) {
      RASQAL_DEBUG1("rasqal_algebra_graph_pattern_to_algebra() failed\n");
      goto fail;
    }
    
    if(!node)
      node = gnode;
    else {
      node = rasqal_new_2op_algebra_node(query, RASQAL_ALGEBRA_OPERATOR_UNION,
                                         node, gnode);
      if(!node) {
        RASQAL_DEBUG1("rasqal_new_2op_algebra_node() failed\n");
        goto fail;
      }
    }
    
    idx++;
  }

  return node;

  fail:
  if(node)
    rasqal_free_algebra_node(node);

  return NULL;
}


/*
 * Takes a reference to @bindings
 */
static rasqal_algebra_node*
rasqal_algebra_bindings_to_algebra(rasqal_query* query,
                                   rasqal_bindings* bindings)
{
  rasqal_algebra_node* node;

  bindings = rasqal_new_bindings_from_bindings(bindings);
  node = rasqal_new_values_algebra_node(query, bindings);

  return node;
}


static rasqal_algebra_node*
rasqal_algebra_values_graph_pattern_to_algebra(rasqal_query* query,
                                               rasqal_graph_pattern* gp)
{
  rasqal_algebra_node* node;

  node = rasqal_algebra_bindings_to_algebra(query, gp->bindings);

  return node;
}


/*
 * rasqal_algebra_new_boolean_constant_expr:
 * @query: query object
 * @value: boolean constant
 *
 * INTERNAL - Create a new expression for a boolean constant (true/false)
 *
 * Return value: new expression or NULL on failure
 */
static rasqal_expression*
rasqal_algebra_new_boolean_constant_expr(rasqal_query* query, int value)
{
  rasqal_literal *true_lit;
  
  true_lit = rasqal_new_boolean_literal(query->world, value);
  if(!true_lit) {
    RASQAL_DEBUG1("rasqal_new_boolean_literal() failed\n");
    return NULL;
  }
  
  return rasqal_new_literal_expression(query->world, true_lit);
}


static rasqal_algebra_node*
rasqal_algebra_group_graph_pattern_to_algebra(rasqal_query* query,
                                              rasqal_graph_pattern* gp)
{
  int idx = 0;
  /* Let FS := the empty set */
  rasqal_expression* fs = NULL;
  /* Let G := the empty pattern, Z, a basic graph pattern which
   * is the empty set. */
  rasqal_algebra_node* gnode = NULL;

  gnode = rasqal_new_empty_algebra_node(query);
  if(!gnode) {
    RASQAL_DEBUG1("rasqal_new_empty_algebra_node() failed\n");
    goto fail;
  }

  for(idx = 0; 1; idx++) {
    rasqal_graph_pattern* egp;
    egp = rasqal_graph_pattern_get_sub_graph_pattern(gp, idx);
    if(!egp)
      break;

    if(egp->op == RASQAL_GRAPH_PATTERN_OPERATOR_FILTER &&
       egp->filter_expression) {
      /* If E is of the form FILTER(expr)
         FS := FS set-union {expr} 
      */
      rasqal_expression* e;

      /* add all gp->conditions_sequence to FS */
      e = rasqal_new_expression_from_expression(egp->filter_expression);
      if(!e) {
        RASQAL_DEBUG1("rasqal_new_expression_from_expression() failed\n");
        goto fail;
      }
      fs = fs ? rasqal_new_2op_expression(query->world, RASQAL_EXPR_AND, fs, e) : e;

      if(egp->op == RASQAL_GRAPH_PATTERN_OPERATOR_FILTER)
        continue;
    }

    if(egp->op == RASQAL_GRAPH_PATTERN_OPERATOR_OPTIONAL) {
      /*  If E is of the form OPTIONAL{P} */
      int sgp_idx = 0;
      int sgp_size = raptor_sequence_size(egp->graph_patterns);

      /* walk through all optionals */
      for(sgp_idx = 0; sgp_idx < sgp_size; sgp_idx++) {
        rasqal_graph_pattern* sgp;
        rasqal_algebra_node* anode;

        sgp = rasqal_graph_pattern_get_sub_graph_pattern(egp, sgp_idx);

        /* Let A := Transform(P) */
        anode = rasqal_algebra_graph_pattern_to_algebra(query, sgp);
        if(!anode) {
          RASQAL_DEBUG1("rasqal_algebra_graph_pattern_to_algebra() failed\n");
          goto fail;
        }
        
        if(anode->op == RASQAL_ALGEBRA_OPERATOR_FILTER) {
          rasqal_expression* f_expr = anode->expr;
          rasqal_algebra_node *a2node = anode->node1;
          /* If A is of the form Filter(F, A2)
             G := LeftJoin(G, A2, F)
          */
          gnode = rasqal_new_leftjoin_algebra_node(query, gnode, a2node,
                                                   f_expr);
          anode->expr = NULL;
          anode->node1 = NULL;
          rasqal_free_algebra_node(anode);
          if(!gnode) {
            RASQAL_DEBUG1("rasqal_new_leftjoin_algebra_node() failed\n");
            goto fail;
          }
        } else  {
          rasqal_expression *true_expr = NULL;

          true_expr = rasqal_algebra_new_boolean_constant_expr(query, 1);
          if(!true_expr) {
            rasqal_free_algebra_node(anode);
            return NULL;
          }
          
          /* G := LeftJoin(G, A, true) */
          gnode = rasqal_new_leftjoin_algebra_node(query, gnode, anode,
                                                   true_expr);
          if(!gnode) {
            RASQAL_DEBUG1("rasqal_new_leftjoin_algebra_node() failed\n");
            goto fail;
          }

          true_expr = NULL; /* now owned by gnode */
        }
      } /* end for all optional */
    } else {
      /* If E is any other form:*/
      rasqal_algebra_node* anode;

      /* Let A := Transform(E) */
      anode = rasqal_algebra_graph_pattern_to_algebra(query, egp);
      if(!anode) {
        RASQAL_DEBUG1("rasqal_algebra_graph_pattern_to_algebra() failed\n");
        goto fail;
      }

      /* G := Join(G, A) */
      gnode = rasqal_new_2op_algebra_node(query, RASQAL_ALGEBRA_OPERATOR_JOIN,
                                          gnode, anode);
      if(!gnode) {
        RASQAL_DEBUG1("rasqal_new_2op_algebra_node() failed\n");
        goto fail;
      }
    }

  }

  /*
    If FS is not empty:
    Let X := Conjunction of expressions in FS
    G := Filter(X, G)
    
    The result is G.
  */
  if(fs) {
    gnode = rasqal_new_filter_algebra_node(query, fs, gnode);
    fs = NULL; /* now owned by gnode */
    if(!gnode) {
      RASQAL_DEBUG1("rasqal_new_filter_algebra_node() failed\n");
      goto fail;
    }
  }

  if(gnode)
    return gnode;

  fail:

  if(gnode)
    rasqal_free_algebra_node(gnode);
  if(fs)
    rasqal_free_expression(fs);
  return NULL;
}


static rasqal_algebra_node*
rasqal_algebra_graph_graph_pattern_to_algebra(rasqal_query* query,
                                              rasqal_graph_pattern* gp)
{
  rasqal_algebra_node* node = NULL;
  rasqal_literal *graph = NULL;
  rasqal_graph_pattern* sgp;
  rasqal_algebra_node* gnode;
    
  if(gp->origin)
    graph = rasqal_new_literal_from_literal(gp->origin);

  sgp = rasqal_graph_pattern_get_sub_graph_pattern(gp, 0);
  if(!sgp)
    goto fail;
  
  gnode = rasqal_algebra_graph_pattern_to_algebra(query, sgp);
  if(!gnode) {
    RASQAL_DEBUG1("rasqal_algebra_graph_pattern_to_algebra() failed\n");
    goto fail;
  }
    
  return rasqal_new_graph_algebra_node(query, gnode, graph);
  
  fail:
  if(node)
    rasqal_free_algebra_node(node);
  if(graph)
    rasqal_free_literal(graph);

  return NULL;
}


static rasqal_algebra_node*
rasqal_algebra_let_graph_pattern_to_algebra(rasqal_query* query,
                                            rasqal_graph_pattern* gp)
{
  rasqal_expression *expr = NULL;
    
  expr = rasqal_new_expression_from_expression(gp->filter_expression);
  if(!expr)
    goto fail;
  
  return rasqal_new_assignment_algebra_node(query, gp->var, expr);
  
  fail:
  if(expr)
    rasqal_free_expression(expr);

  return NULL;
}


static rasqal_algebra_node*
rasqal_algebra_select_graph_pattern_to_algebra(rasqal_query* query,
                                               rasqal_graph_pattern* gp)
{
  rasqal_projection* projection;
  rasqal_solution_modifier* modifier;
  rasqal_graph_pattern* where_gp;
  rasqal_algebra_node* where_node;
  rasqal_algebra_node* node;
  rasqal_algebra_aggregate* ae;
  rasqal_bindings* bindings;
  
  where_gp = rasqal_graph_pattern_get_sub_graph_pattern(gp, 0);
  projection = gp->projection;
  modifier = gp->modifier;
  bindings = gp->bindings;

  where_node = rasqal_algebra_graph_pattern_to_algebra(query, where_gp);
  if(!where_node)
    goto fail;

  node = rasqal_algebra_query_add_group_by(query, where_node, modifier);
  where_node = NULL; /* now owned by node */
  if(!node)
    goto fail;

  ae = rasqal_algebra_query_prepare_aggregates(query, node, projection,
                                               modifier);
  if(!ae)
    goto fail;

  if(ae) {
    node = rasqal_algebra_query_add_aggregation(query, ae, node);
    ae = NULL;
    if(!node)
      goto fail;
  }

  node = rasqal_algebra_query_add_having(query, node, modifier);
  if(!node)
    goto fail;

  node = rasqal_algebra_query_add_projection(query, node, projection);
  if(!node)
    goto fail;

  node = rasqal_algebra_query_add_orderby(query, node, projection, modifier);
  if(!node)
    goto fail;

  node = rasqal_algebra_query_add_distinct(query, node, projection);
  if(!node)
    goto fail;

  node = rasqal_algebra_query_add_slice(query, node, modifier);
  if(!node)
    goto fail;

  if(bindings) {
    rasqal_algebra_node* bindings_node;

    bindings_node = rasqal_algebra_bindings_to_algebra(query, bindings);
    if(!bindings_node) {
      rasqal_free_algebra_node(node);
      goto fail;
    }

    node = rasqal_new_2op_algebra_node(query,
                                       RASQAL_ALGEBRA_OPERATOR_JOIN,
                                       node, bindings_node);
  }

  return node;

  fail:
  return NULL;
}


static rasqal_algebra_node*
rasqal_algebra_service_graph_pattern_to_algebra(rasqal_query* query,
                                                rasqal_graph_pattern* gp)
{
  rasqal_algebra_node* node = NULL;
  raptor_uri* service_uri = NULL;
  raptor_sequence* data_graphs = NULL;
  rasqal_service* svc = NULL;
  rasqal_graph_pattern* inner_gp;
  char* string = NULL;
  raptor_iostream *iostr = NULL;
  
  service_uri = rasqal_literal_as_uri(gp->origin);
  if(!service_uri)
    goto fail;

  /* FIXME: format inner_sgp into query_string in SPARQL syntax using
   * a query formatter and iostream and stringbuffer
   */
  inner_gp = rasqal_graph_pattern_get_sub_graph_pattern(gp, 0);
  if(!inner_gp)
    goto fail;
  
  iostr = raptor_new_iostream_to_string(query->world->raptor_world_ptr,
                                        (void**)&string, NULL,
                                        rasqal_alloc_memory);
  if(!iostr)
    goto fail;

  rasqal_subquery_gp_write(iostr,
                           /* query->verb */ RASQAL_QUERY_VERB_SELECT,
                           /* query->distinct flag; query->wildcard flag */ 0,
                           /* query->query_graph_pattern */ gp,
                           /* query->data_graphs ??? */ NULL,
                           /* query->bindings */ NULL,
                           /* format_uri */ NULL,
                           query->base_uri);
  raptor_free_iostream(iostr); iostr = NULL;
  
  RASQAL_DEBUG2("Formatted query string is '%s'", string);
  
  svc = rasqal_new_service(query->world, service_uri, 
                           (const unsigned char*)string,
                           data_graphs);
  if(!svc)
    goto fail;

  node = rasqal_new_service_algebra_node(query, svc);
  if(!node) {
    RASQAL_DEBUG1("rasqal_new_service_algebra_node() failed\n");
    goto fail;
  }

  return node;
  
  fail:
  if(node)
    rasqal_free_algebra_node(node);
  if(iostr)
    raptor_free_iostream(iostr);
  if(string)
    RASQAL_FREE(char*, string);
  
  return node;
}



static rasqal_algebra_node*
rasqal_algebra_graph_pattern_to_algebra(rasqal_query* query,
                                        rasqal_graph_pattern* gp)
{
  rasqal_algebra_node* node = NULL;
  
  switch(gp->op) {
    case RASQAL_GRAPH_PATTERN_OPERATOR_BASIC:
      node = rasqal_algebra_basic_graph_pattern_to_algebra(query, gp);
      break;

    case RASQAL_GRAPH_PATTERN_OPERATOR_UNION:
      node = rasqal_algebra_union_graph_pattern_to_algebra(query, gp);
      break;
      
    case RASQAL_GRAPH_PATTERN_OPERATOR_OPTIONAL:
    case RASQAL_GRAPH_PATTERN_OPERATOR_GROUP:
      node = rasqal_algebra_group_graph_pattern_to_algebra(query, gp);
      break;
      
    case RASQAL_GRAPH_PATTERN_OPERATOR_GRAPH:
      node = rasqal_algebra_graph_graph_pattern_to_algebra(query, gp);
      break;

    case RASQAL_GRAPH_PATTERN_OPERATOR_LET:
      node = rasqal_algebra_let_graph_pattern_to_algebra(query, gp);
      break;

    case RASQAL_GRAPH_PATTERN_OPERATOR_SELECT:
      node = rasqal_algebra_select_graph_pattern_to_algebra(query, gp);
      break;

    case RASQAL_GRAPH_PATTERN_OPERATOR_FILTER:
      node = rasqal_algebra_filter_graph_pattern_to_algebra(query, gp);
      break;

    case RASQAL_GRAPH_PATTERN_OPERATOR_VALUES:
      node = rasqal_algebra_values_graph_pattern_to_algebra(query, gp);
      break;

    case RASQAL_GRAPH_PATTERN_OPERATOR_SERVICE:
      node = rasqal_algebra_service_graph_pattern_to_algebra(query, gp);
      break;

    case RASQAL_GRAPH_PATTERN_OPERATOR_MINUS:

    case RASQAL_GRAPH_PATTERN_OPERATOR_UNKNOWN:
    default:
      RASQAL_DEBUG3("Unsupported graph pattern operator %s (%d)\n",
                    rasqal_graph_pattern_operator_as_string(gp->op),
                    gp->op);
      break;
  }

#if defined(RASQAL_DEBUG) && RASQAL_DEBUG > 1
  if(gp) {
    RASQAL_DEBUG1("Input gp:\n");
    rasqal_graph_pattern_print(gp, stderr);
    fputc('\n', stderr);
  }

  if(node) {
    RASQAL_DEBUG1("Resulting node:\n");
    rasqal_algebra_node_print(node, stderr);
    fputc('\n', stderr);
  }
#endif

  return node;
}


/*
 * rasqal_algebra_node_is_empty:
 * @node: #rasqal_algebra_node node
 *
 * INTERNAL - Check if a an algebra node is empty
 * 
 * Return value: non-0 if empty
 **/
int
rasqal_algebra_node_is_empty(rasqal_algebra_node* node)
{
  return (node->op == RASQAL_ALGEBRA_OPERATOR_BGP && !node->triples);
}


static int
rasqal_algebra_remove_znodes(rasqal_query* query, rasqal_algebra_node* node,
                             void* data)
{
  int* modified = (int*)data;
  int is_z1;
  int is_z2;
  rasqal_algebra_node *anode;

  if(!node)
    return 1;

  /* Look for join operations with no variable join conditions and see if they
   * can be merged, when one of node1 or node2 is an empty graph pattern.
   */
  if(node->op != RASQAL_ALGEBRA_OPERATOR_JOIN &&
     node->op != RASQAL_ALGEBRA_OPERATOR_LEFTJOIN)
    return 0;

  /* Evaluate if the join condition expression is constant TRUE */
  if(node->expr) {
    rasqal_literal* result;
    int bresult;
    int error = 0;
    
    if(!rasqal_expression_is_constant(node->expr))
       return 0;

    result = rasqal_expression_evaluate2(node->expr, query->eval_context,
                                         &error);
    if(error)
      return 0;
    
    bresult = rasqal_literal_as_boolean(result, &error);
    rasqal_free_literal(result);
    if(error)
      return 0;
    
    if(!bresult) {
      /* join condition is always FALSE - can never merge - this join
       * is useless and should be replaced with an empty graph
       * pattern - FIXME  */
      return 0;
    }
    
    /* conclusion: join condition is always TRUE - so can merge nodes */
    rasqal_free_expression(node->expr);
    node->expr = NULL;
  }
  

  if(!node->node1 || !node->node2)
    return 0;

  /* Look for empty graph patterns */
  is_z1 = rasqal_algebra_node_is_empty(node->node1);
  is_z2 = rasqal_algebra_node_is_empty(node->node2);
  
#if defined(RASQAL_DEBUG) && RASQAL_DEBUG > 1
  RASQAL_DEBUG1("Checking node\n");
  rasqal_algebra_node_print(node, stderr);
  fprintf(stderr, "\nNode 1 (%s): %s\n", 
          is_z1 ? "empty" : "not empty",
          rasqal_algebra_node_operator_as_counted_string(node->node1->op, NULL));
  fprintf(stderr, "Node 2 (%s): %s\n", 
          is_z2 ? "empty" : "not empty",
          rasqal_algebra_node_operator_as_counted_string(node->node2->op, NULL));
#endif

  if(is_z1 && !is_z2) {
    /* Replace join(Z, A) by A */
    
    anode = node->node2;
    /* an empty node has no extra things to free */
    RASQAL_FREE(rasqal_algebra_node, node->node1);
    memcpy(node, anode, sizeof(rasqal_algebra_node));
    /* free the node struct memory - contained pointers now owned by node */
    RASQAL_FREE(rasqal_algebra_node, anode);
    *modified = 1;
  } else if(!is_z1 && is_z2) {
    /* Replace join(A, Z) by A */
    
    anode = node->node1;
    /* ditto */
    RASQAL_FREE(rasqal_algebra_node, node->node2);
    memcpy(node, anode, sizeof(rasqal_algebra_node));
    RASQAL_FREE(rasqal_algebra_node, anode);
    *modified = 1;
  }

  return 0;
}


static raptor_sequence*
rasqal_algebra_get_variables_mentioned_in(rasqal_query* query,
                                          int row_index)
{
  raptor_sequence* seq; /* sequence of rasqal_variable* */
  int width;
  unsigned short *row;
  int i;
  
  seq = raptor_new_sequence((raptor_data_free_handler)rasqal_free_variable,
                            (raptor_data_print_handler)rasqal_variable_print);
  if(!seq)
    return NULL;

  width = rasqal_variables_table_get_total_variables_count(query->vars_table);
  row = &query->variables_use_map[row_index * width];

  for(i = 0; i < width; i++) {
    rasqal_variable* v;

    if(!(row[i] & RASQAL_VAR_USE_MENTIONED_HERE))
      continue;

    v = rasqal_variables_table_get(query->vars_table, i);
    raptor_sequence_push(seq, rasqal_new_variable_from_variable(v));
  }

  return seq;
}


/**
 * rasqal_agg_expr_var_compare:
 * @user_data: comparison user data pointer
 * @a: pointer to address of first #rasqal_expression
 * @b: pointer to address of second #rasqal_expression
 *
 * INTERNAL - compare two void pointers to #rasqal_expression objects with signature suitable for for #rasqal_map comparison.
 *
 * Return value: <0, 0 or >1 comparison
 */
static int
rasqal_agg_expr_var_compare(void* user_data, const void *a, const void *b)
{
  rasqal_algebra_aggregate* ae = (rasqal_algebra_aggregate*)user_data;
  rasqal_expression* expr_a  = (rasqal_expression*)a;
  rasqal_expression* expr_b  = (rasqal_expression*)b;
  int result = 0;

  result = rasqal_expression_compare(expr_a, expr_b, ae->flags, &ae->error);

  return result;
}


/*
 * SPEC:
 *   at each node:
 *     if expression contains an aggregate function
 *       is expression is in map?
 *       Yes:
 *         get value => use existing internal variable for it
 *       No: 
 *         create a new internal variable for it $$internal{id}
 *         inc id
 *         add it to the map
 *       rewrite expression to use internal variable
 *
 */
static int
rasqal_algebra_extract_aggregate_expression_visit(void *user_data,
                                                  rasqal_expression *e)
{
  rasqal_algebra_aggregate* ae = (rasqal_algebra_aggregate*)user_data;
  rasqal_variable* v;

  ae->error = 0;

  /* If not an aggregate expression, ignore it */
  if(!rasqal_expression_is_aggregate(e))
    return 0;


  /* is expression is in map? */
  v = (rasqal_variable*)rasqal_map_search(ae->agg_vars, e);
  if(v) {
    /* Yes: get value => use existing internal variable for it */
    RASQAL_DEBUG2("Found variable %s for existing expression\n", v->name);

    /* add a new reference to v */
    v = rasqal_new_variable_from_variable(v);
    
    /* convert expression in-situ to use existing internal variable
     * After this e holds a v reference
     */
    if(rasqal_expression_convert_aggregate_to_variable(e, v, NULL)) {
      ae->error = 1;
      return 1;
    }


  } else {
    /* No */
    char* var_name;
    rasqal_expression* new_e = NULL;
        
    /* Check if a new variable is allowed to be added */
    if(ae->adding_new_vars_is_error) {
      rasqal_log_error_simple(ae->query->world, RAPTOR_LOG_LEVEL_ERROR,
                              NULL, "Found new aggregate expression in %s",
                              ae->error_part);
      ae->error = 1;
      return 1;
    }
    
    /* If not an error, create a new internal variable name for it
     * $$agg{id}$$ and add it to the map.
     */
    var_name = RASQAL_MALLOC(char*, 20);
    if(!var_name) {
      ae->error = 1;
      return 1;
    }
    
    sprintf(var_name, "$$agg$$%d", ae->counter++);

    v = rasqal_variables_table_add(ae->query->vars_table, 
                                   RASQAL_VARIABLE_TYPE_ANONYMOUS, 
                                   RASQAL_GOOD_CAST(const unsigned char*, var_name), NULL);
    if(!v) {
      ae->error = 1;
      return 1;
    }

    /* convert expression in-situ to use new internal variable
     * and create a new expression in new_e from the old fields.
     *
     * After this one v reference is held by new_e.
     */
    if(rasqal_expression_convert_aggregate_to_variable(e, v, &new_e)) {
      ae->error = 1;
      return 1;
    }

    v = rasqal_new_variable_from_variable(v);

    /* new_e is a new reference
     * after this new_e and 1 v reference are owned by the map 
     */
    if(rasqal_map_add_kv(ae->agg_vars, new_e, v)) {
      ae->error = 1;
      return 1;
    }

#ifdef RASQAL_DEBUG
    RASQAL_DEBUG1("after adding new variable, resulting aggregate vars ");
    rasqal_map_print(ae->agg_vars, stderr);
    fputc('\n', stderr);
#endif

    new_e = rasqal_new_expression_from_expression(new_e);
    if(raptor_sequence_push(ae->agg_exprs, new_e)) {
      ae->error = 1;
      return 1;
    }

    /* add one more v reference for the variables sequence too */
    v = rasqal_new_variable_from_variable(v);
    if(raptor_sequence_push(ae->agg_vars_seq, v)) {
      ae->error = 1;
      return 1;
    }

  }


  return 0;
}


static int
rasqal_algebra_extract_aggregate_expressions(rasqal_query* query,
                                             rasqal_algebra_node* node,
                                             rasqal_algebra_aggregate* ae,
                                             rasqal_projection* projection)
{
  raptor_sequence* seq;
  int i;
  int rc = 0;
  rasqal_variable* v;
  
  if(!projection)
    return 0;

  ae->query = query;

  /* Initialisation of map (key: rasqal_expression, value: rasqal_variable ) */
  ae->agg_vars = rasqal_new_map(/* compare key function */ rasqal_agg_expr_var_compare,
                                /* compare data */ ae,
                                /* free compare data */ NULL,
                                (raptor_data_free_handler)rasqal_free_expression,
                                (raptor_data_free_handler)rasqal_free_variable,
                                (raptor_data_print_handler)rasqal_expression_print,
                                (raptor_data_print_handler)rasqal_variable_print,
                                /* flags */ 0);

  /* Sequence to hold list of aggregate expressions */
  seq = raptor_new_sequence((raptor_data_free_handler)rasqal_free_expression,
                            (raptor_data_print_handler)rasqal_expression_print);
  ae->agg_exprs = seq;

  seq = raptor_new_sequence((raptor_data_free_handler)rasqal_free_variable,
                            (raptor_data_print_handler)rasqal_variable_print);
  ae->agg_vars_seq = seq;

  /* init internal variable counter */
  ae->counter = 0;

  ae->flags = 0;
  
  ae->error = 0;

  /*
   * walk each select/project expression recursively and pull out aggregate
   * expressions into the ae->agg_vars map, replacing them with
   * internal variable names.
   */
  if ((seq = projection->variables)) {
    for(i = 0;
	(v = (rasqal_variable*)raptor_sequence_get_at(seq, i));
	i++) {
      rasqal_expression* expr = v->expression;

      if(!expr)
	continue;

      if(rasqal_expression_visit(expr,
				 rasqal_algebra_extract_aggregate_expression_visit,
				 ae)) {
	rc = 1;
	goto tidy;
      }
    }
  }

  tidy:
  if(ae->error)
    rc = 1;
  
  return rc;
}


/**
 * rasqal_algebra_query_to_algebra:
 * @query: #rasqal_query to operate on
 *
 * Turn a graph pattern into query algebra structure
 *
 * Return value: algebra expression or NULL on failure
 */
rasqal_algebra_node*
rasqal_algebra_query_to_algebra(rasqal_query* query)
{
  rasqal_graph_pattern* query_gp;
  rasqal_algebra_node* node;
  int modified = 0;
  
  query_gp = rasqal_query_get_query_graph_pattern(query);
  if(!query_gp)
    return NULL;
  
  node = rasqal_algebra_graph_pattern_to_algebra(query, query_gp);
  if(!node)
    return NULL;

  /* FIXME - this does not seem right to be here */
  if(query->bindings) {
    rasqal_algebra_node* bindings_node;

    bindings_node = rasqal_algebra_bindings_to_algebra(query, query->bindings);
    if(!bindings_node) {
      rasqal_free_algebra_node(node);
      return NULL;
    }

    node = rasqal_new_2op_algebra_node(query,
                                       RASQAL_ALGEBRA_OPERATOR_JOIN,
                                       node, bindings_node);
  }

  rasqal_algebra_node_visit(query, node, 
                            rasqal_algebra_remove_znodes,
                            &modified);

#if defined(RASQAL_DEBUG) && RASQAL_DEBUG > 1
  RASQAL_DEBUG1("modified after remove zones, algebra node now:\n  ");
  rasqal_algebra_node_print(node, stderr);
  fputs("\n", stderr);
#endif


  return node;
}


void
rasqal_free_algebra_aggregate(rasqal_algebra_aggregate* ae)
{
  if(!ae)
    return;
  
  if(ae->agg_exprs)
    raptor_free_sequence(ae->agg_exprs);
  
  if(ae->agg_vars)
    rasqal_free_map(ae->agg_vars);

  if(ae->agg_vars_seq)
    raptor_free_sequence(ae->agg_vars_seq);
  
  RASQAL_FREE(rasqal_algebra_aggregate, ae);
}

  
static int
rasqal_algebra_replace_aggregate_expressions(rasqal_query* query,
                                             raptor_sequence* exprs_seq,
                                             rasqal_algebra_aggregate* ae)
{
  int i;
  rasqal_expression* expr;

  /* It is now a mistake to find a new aggregate expressions not
   * previously found in SELECT
   */
  ae->adding_new_vars_is_error = 1;
  ae->error_part = "HAVING";
  
  for(i = 0;
      (expr = (rasqal_expression*)raptor_sequence_get_at(exprs_seq, i));
      i++) {
    
    if(rasqal_expression_visit(expr,
                               rasqal_algebra_extract_aggregate_expression_visit,
                               ae)) {
      return 1;
    }
    
  }

  return 0;
}


/**
 * rasqal_algebra_query_prepare_aggregates:
 * @query: #rasqal_query to read from
 * @node: algebra node to prepare
 * @projection: variable projection to use
 * @modifier: solution modifier to use
 *
 * INTERNAL - prepare query aggregates
 *
 * Return value: aggregate expression data or NULL on failure
 */
rasqal_algebra_aggregate*
rasqal_algebra_query_prepare_aggregates(rasqal_query* query,
                                        rasqal_algebra_node* node,
                                        rasqal_projection* projection,
                                        rasqal_solution_modifier* modifier)
{
  rasqal_algebra_aggregate* ae;
  
  ae = RASQAL_CALLOC(rasqal_algebra_aggregate*, 1, sizeof(*ae));
  if(!ae)
    return NULL;

  if(rasqal_algebra_extract_aggregate_expressions(query, node, ae, projection)) {
    RASQAL_DEBUG1("rasqal_algebra_extract_aggregate_expressions() failed\n");
    rasqal_free_algebra_aggregate(ae);
    rasqal_free_algebra_node(node);
    return NULL;
  }

  /* Update variable use structures since agg variables were created */
  if(ae->counter)
    rasqal_query_build_variables_use(query, projection);
  
#ifdef RASQAL_DEBUG
  if(ae->counter) {
    raptor_sequence* seq = projection->variables;

    if(seq) {
      RASQAL_DEBUG1("after aggregate expressions extracted:\n");
      raptor_sequence_print(seq, stderr);
      fputs("\n", stderr);

      RASQAL_DEBUG1("aggregate expressions:\n");
      raptor_sequence_print(ae->agg_exprs, stderr);
      fputs("\n", stderr);
    }
  } else {
    RASQAL_DEBUG1("found no aggregate expressions in select\n");
  }
#endif


  /* if agg expressions were found, need to walk HAVING list and do a
   * similar replacement substituion in the expressions
   */
  if(ae->counter && modifier && modifier->having_conditions) {
    if(rasqal_algebra_replace_aggregate_expressions(query, 
                                                    modifier->having_conditions,
                                                    ae)) {
      RASQAL_DEBUG1("rasqal_algebra_replace_aggregate_expressions() failed\n");
      rasqal_free_algebra_aggregate(ae);
      rasqal_free_algebra_node(node);
      return NULL;
    }
  }
  
  return ae;
}


/**
 * rasqal_algebra_query_add_group_by:
 * @query: #rasqal_query to read from
 * @node: node to apply modifiers to
 * @modifier: solution modifier to use
 *
 * Apply any needed GROUP BY to query algebra structure
 *
 * Return value: non-0 on failure
 */
rasqal_algebra_node*
rasqal_algebra_query_add_group_by(rasqal_query* query,
                                  rasqal_algebra_node* node,
                                  rasqal_solution_modifier* modifier)
{
  raptor_sequence* modifier_seq;
  
  if(!modifier)
    return node;
  
  /* GROUP BY */
  modifier_seq = modifier->group_conditions;

  if(modifier_seq) {
    raptor_sequence* seq;
    
    /* Make a deep copy of the query group conditions sequence for
     * the GROUP algebra node
     */
    seq = rasqal_expression_copy_expression_sequence(modifier_seq);
    if(!seq) {
      rasqal_free_algebra_node(node);
      return NULL;
    }
    
    node = rasqal_new_groupby_algebra_node(query, node, seq);
    
#if defined(RASQAL_DEBUG) && RASQAL_DEBUG > 1
    RASQAL_DEBUG1("modified after adding group node, algebra node now:\n  ");
    rasqal_algebra_node_print(node, stderr);
    fputs("\n", stderr);
#endif
  }
  
  return node;
}
  

/**
 * rasqal_algebra_query_add_orderby:
 * @query: #rasqal_query to read from
 * @node: node to apply modifiers to
 * @projection: variable projection to use
 * @modifier: solution modifier to use
 *
 * Apply any needed modifiers to query algebra structure
 *
 * Return value: non-0 on failure
 */
rasqal_algebra_node*
rasqal_algebra_query_add_orderby(rasqal_query* query,
                                   rasqal_algebra_node* node,
                                   rasqal_projection* projection,
                                   rasqal_solution_modifier* modifier)
{
  raptor_sequence* modifier_seq;
  int distinct = 0;

  if(!modifier)
    return node;
  
  /* ORDER BY */
  modifier_seq = modifier->order_conditions;
  if(modifier_seq) {
    raptor_sequence* seq;
    
    /* Make a deep copy of the query order conditions sequence for
     * the ORDERBY algebra node
     */
    seq = rasqal_expression_copy_expression_sequence(modifier_seq);
    if(!seq) {
      rasqal_free_algebra_node(node);
      return NULL;
    }

    if(projection)
      distinct = projection->distinct;

    node = rasqal_new_orderby_algebra_node(query, node, seq, distinct);
    
#if defined(RASQAL_DEBUG) && RASQAL_DEBUG > 1
    RASQAL_DEBUG1("modified after adding orderby node, algebra node now:\n  ");
    rasqal_algebra_node_print(node, stderr);
    fputs("\n", stderr);
#endif
  }

  return node;
}


/**
 * rasqal_algebra_query_add_slice:
 * @query: #rasqal_query to read from
 * @node: node to apply modifiers to
 * @modifier: solution modifier to use
 *
 * Apply any needed slice (LIMIT, OFFSET) modifiers to query algebra structure
 *
 * This is separate from rasqal_algebra_query_add_orderby() since currently
 * the query results module implements that for the outer result rows.
 *
 * Return value: non-0 on failure
 */
rasqal_algebra_node*
rasqal_algebra_query_add_slice(rasqal_query* query,
                               rasqal_algebra_node* node,
                               rasqal_solution_modifier* modifier)
{
  if(!modifier)
    return node;
  
  /* LIMIT and OFFSET */
  if(modifier->limit >= 0 || modifier->offset > 0) {
    node = rasqal_new_slice_algebra_node(query, node, modifier->limit, modifier->offset);

#if defined(RASQAL_DEBUG) && RASQAL_DEBUG > 1
    RASQAL_DEBUG1("modified after adding slice node, algebra node now:\n  ");
    rasqal_algebra_node_print(node, stderr);
    fputs("\n", stderr);
#endif
  }

  return node;
}


/**
 * rasqal_algebra_query_add_aggregation:
 * @query: #rasqal_query to read from
 * @ae: aggregation structure
 * @node: node to apply aggregation to
 *
 * Apply any aggregation step needed to query algebra structure
 *
 * Becomes the owner of @ae
 *
 * Return value: non-0 on failure
 */
rasqal_algebra_node*
rasqal_algebra_query_add_aggregation(rasqal_query* query,
                                     rasqal_algebra_aggregate* ae,
                                     rasqal_algebra_node* node)
{
  raptor_sequence* exprs_seq;
  raptor_sequence* vars_seq;
  
  if(!query || !ae || !node)
    goto tidy;
  
  if(!ae->counter) {
    rasqal_free_algebra_aggregate(ae);
    return node;
  }

  /* Move ownership of sequences inside ae to here */
  exprs_seq = ae->agg_exprs; ae->agg_exprs = NULL;
  vars_seq = ae->agg_vars_seq; ae->agg_vars_seq = NULL;

  rasqal_free_algebra_aggregate(ae); ae = NULL;
  
  node = rasqal_new_aggregation_algebra_node(query, node, exprs_seq, vars_seq);
  exprs_seq = NULL; vars_seq = NULL;
  if(!node) {
    RASQAL_DEBUG1("rasqal_new_aggregation_algebra_node() failed\n");
    goto tidy;
  }
  
#if defined(RASQAL_DEBUG) && RASQAL_DEBUG > 1
  RASQAL_DEBUG1("modified after adding aggregation node, algebra node now:\n  ");
  rasqal_algebra_node_print(node, stderr);
  fputs("\n", stderr);
#endif

  return node;


  tidy:
  if(ae)
    rasqal_free_algebra_aggregate(ae);
  if(node)
    rasqal_free_algebra_node(node);

  return NULL;
}


/**
 * rasqal_algebra_query_add_projection:
 * @query: #rasqal_query to read from
 * @node: node to apply projection to
 * @projection: variable projection to use
 *
 * Add a projection to the query algebra structure
 *
 * Return value: non-0 on failure
 */
rasqal_algebra_node*
rasqal_algebra_query_add_projection(rasqal_query* query,
                                    rasqal_algebra_node* node,
                                    rasqal_projection* projection)
{
  int vars_size = 0;
  raptor_sequence* seq = NULL;  /* sequence of rasqal_variable* */
  raptor_sequence* vars_seq;
  int i;

  if(!projection)
    return NULL;
  
  /* FIXME Optimization: do not always need a PROJECT node when the
   * variables at the top level node are the same as the projection
   * list.
   */

  /* project all projection variables (may be an empty sequence) */
  seq = projection->variables;
  if(seq)
    vars_size = raptor_sequence_size(seq);
  
  vars_seq = raptor_new_sequence((raptor_data_free_handler)rasqal_free_variable,
                                 (raptor_data_print_handler)rasqal_variable_print);
  if(!vars_seq) {
    rasqal_free_algebra_node(node);
    return NULL;
  }
  
  for(i = 0; i < vars_size; i++) {
    rasqal_variable* v;

    v = (rasqal_variable*)raptor_sequence_get_at(seq, i);
    v = rasqal_new_variable_from_variable(v);
    raptor_sequence_push(vars_seq, v);
  }
  
  node = rasqal_new_project_algebra_node(query, node, vars_seq);
  
#if defined(RASQAL_DEBUG) && RASQAL_DEBUG > 1
  RASQAL_DEBUG1("modified after adding project node, algebra node now:\n  ");
  rasqal_algebra_node_print(node, stderr);
  fputs("\n", stderr);
#endif
  
  return node;
}


/**
 * rasqal_algebra_query_add_construct_projection:
 * @query: #rasqal_query to read from
 * @node: node to apply projection to
 *
 * Add a query projection for a CONSTRUCT to the query algebra structure
 *
 * Return value: non-0 on failure
 */
rasqal_algebra_node*
rasqal_algebra_query_add_construct_projection(rasqal_query* query,
                                              rasqal_algebra_node* node)
{
  int vars_size = 0;
  raptor_sequence* seq = NULL;  /* sequence of rasqal_variable* */
  raptor_sequence* vars_seq;
  int i;
  
  /* project all variables mentioned in CONSTRUCT */
  seq = rasqal_algebra_get_variables_mentioned_in(query, 
                                                  RASQAL_VAR_USE_MAP_OFFSET_VERBS);
  if(!seq) {
    rasqal_free_algebra_node(node);
    return NULL;
  }
  
  vars_size = raptor_sequence_size(seq);
  
  vars_seq = raptor_new_sequence((raptor_data_free_handler)rasqal_free_variable,
                                 (raptor_data_print_handler)rasqal_variable_print);
  if(!vars_seq) {
    rasqal_free_algebra_node(node);
    return NULL;
  }
  
  for(i = 0; i < vars_size; i++) {
    rasqal_variable* v;

    v = (rasqal_variable*)raptor_sequence_get_at(seq, i);
    v = rasqal_new_variable_from_variable(v);
    raptor_sequence_push(vars_seq, v);
  }
  
  node = rasqal_new_project_algebra_node(query, node, vars_seq);
  
#if defined(RASQAL_DEBUG) && RASQAL_DEBUG > 1
  RASQAL_DEBUG1("modified after adding construct project node, algebra node now:\n  ");
  rasqal_algebra_node_print(node, stderr);
  fputs("\n", stderr);
#endif
  
  raptor_free_sequence(seq);

  return node;
}


/**
 * rasqal_algebra_query_add_distinct:
 * @query: #rasqal_query to read from
 * @node: node to apply distinct to
 * @projection: variable projection to use
 *
 * Apply distinctness to query algebra structure
 *
 * Return value: non-0 on failure
 */
rasqal_algebra_node*
rasqal_algebra_query_add_distinct(rasqal_query* query,
                                  rasqal_algebra_node* node,
                                  rasqal_projection* projection)
{
  if(!projection)
    return node;

  if(projection->distinct) {
    node = rasqal_new_distinct_algebra_node(query, node);

#if defined(RASQAL_DEBUG) && RASQAL_DEBUG > 1
    RASQAL_DEBUG1("modified after adding distinct node, algebra node now:\n  ");
    rasqal_algebra_node_print(node, stderr);
    fputs("\n", stderr);
#endif
  }

  return node;
}


/**
 * rasqal_algebra_query_add_having:
 * @query: #rasqal_query to read from
 * @node: node to apply having to
 * @modifier: solution modifier to use
 *
 * Apply any needed HAVING expressions to query algebra structure
 *
 * Return value: non-0 on failure
 */
rasqal_algebra_node*
rasqal_algebra_query_add_having(rasqal_query* query,
                                rasqal_algebra_node* node,
                                rasqal_solution_modifier* modifier)
{
  raptor_sequence* modifier_seq;
  
  if(!modifier)
    return node;
  
  /* HAVING */
  modifier_seq = modifier->having_conditions;
  if(modifier_seq) {
    raptor_sequence* exprs_seq;
    
    /* Make a deep copy of the query order conditions sequence for
     * the ORDERBY algebra node
     */
    exprs_seq = rasqal_expression_copy_expression_sequence(modifier_seq);
    if(!exprs_seq) {
      rasqal_free_algebra_node(node);
      return NULL;
    }
    
    node = rasqal_new_having_algebra_node(query, node, exprs_seq);
    
#if defined(RASQAL_DEBUG) && RASQAL_DEBUG > 1
    RASQAL_DEBUG1("modified after adding having node, algebra node now:\n  ");
    rasqal_algebra_node_print(node, stderr);
    fputs("\n", stderr);
#endif
  }

  return node;
}


#endif

#ifdef STANDALONE
#include <stdio.h>

#define QUERY_LANGUAGE "sparql"
#define QUERY_FORMAT "\
         PREFIX ex: <http://example.org/ns#/> \
         SELECT $subject \
         FROM <http://librdf.org/rasqal/rasqal.rdf> \
         WHERE \
         { $subject ex:predicate $value . \
           FILTER (($value + 1) < 10) \
         }"


int main(int argc, char *argv[]);

int
main(int argc, char *argv[]) {
  char const *program = rasqal_basename(*argv);
  const char *query_language_name = QUERY_LANGUAGE;
  const unsigned char *query_format = (const unsigned char *)QUERY_FORMAT;
  int failures = 0;
#define FAIL do { failures++; goto tidy; } while(0)
  rasqal_world *world;
  rasqal_query* query = NULL;
  rasqal_literal *lit1 = NULL, *lit2 = NULL;
  rasqal_expression *expr1 = NULL, *expr2 = NULL;
  rasqal_expression* expr = NULL;
  rasqal_expression* expr3 = NULL;
  rasqal_expression* expr4 = NULL;
  rasqal_algebra_node* node0 = NULL;
  rasqal_algebra_node* node1 = NULL;
  rasqal_algebra_node* node2 = NULL;
  rasqal_algebra_node* node3 = NULL;
  rasqal_algebra_node* node4 = NULL;
  rasqal_algebra_node* node5 = NULL;
  rasqal_algebra_node* node6 = NULL;
  rasqal_algebra_node* node7 = NULL;
  rasqal_algebra_node* node8 = NULL;
  rasqal_algebra_node* node9 = NULL;
  raptor_uri *base_uri = NULL;
  unsigned char *uri_string;
  rasqal_graph_pattern* query_gp;
  rasqal_graph_pattern* sgp;
  raptor_sequence* triples;
  raptor_sequence* conditions = NULL;
  rasqal_literal* lit3 = NULL;
  rasqal_literal* lit4 = NULL;

  world = rasqal_new_world();
  if(!world || rasqal_world_open(world))
    FAIL;
  
  uri_string = raptor_uri_filename_to_uri_string("");
  if(!uri_string)
    FAIL;
  base_uri = raptor_new_uri(world->raptor_world_ptr, uri_string);
  if(!base_uri)
    FAIL;
  raptor_free_memory(uri_string);
  
  query = rasqal_new_query(world, query_language_name, NULL);
  if(!query) {
    fprintf(stderr, "%s: creating query in language %s FAILED\n", program,
            query_language_name);
    FAIL;
  }

  if(rasqal_query_prepare(query, query_format, base_uri)) {
    fprintf(stderr, "%s: %s query prepare FAILED\n", program, 
            query_language_name);
    FAIL;
  }

  lit1 = rasqal_new_integer_literal(world, RASQAL_LITERAL_INTEGER, 1);
  if(!lit1)
    FAIL;
  expr1 = rasqal_new_literal_expression(world, lit1);
  if(!expr1)
    FAIL;
  lit1 = NULL; /* now owned by expr1 */

  lit2 = rasqal_new_integer_literal(world, RASQAL_LITERAL_INTEGER, 1);
  if(!lit2)
    FAIL;
  expr2 = rasqal_new_literal_expression(world, lit2);
  if(!expr2)
    FAIL;
  lit2 = NULL; /* now owned by expr2 */

  expr = rasqal_new_2op_expression(world, RASQAL_EXPR_PLUS, expr1, expr2);
  if(!expr)
    FAIL;
  expr1 = NULL; expr2 = NULL; /* now owned by expr */
  
  node0 = rasqal_new_empty_algebra_node(query);
  if(!node0)
    FAIL;

  node1 = rasqal_new_filter_algebra_node(query, expr, node0);
  if(!node1) {
    fprintf(stderr, "%s: rasqal_new_filter_algebra_node() failed\n", program);
    FAIL;
  }
  node0 = NULL; expr = NULL; /* now owned by node1 */
  
  fprintf(stderr, "%s: node result: \n", program);
  rasqal_algebra_node_print(node1, stderr);
  fputc('\n', stderr);

  rasqal_free_algebra_node(node1);


  /* construct abstract nodes from query structures */
  query_gp = rasqal_query_get_query_graph_pattern(query);

#ifdef RASQAL_DEBUG
  fprintf(stderr, "%s: query graph pattern: \n", program);
  rasqal_graph_pattern_print(query_gp, stderr);
  fputc('\n', stderr);
#endif

  /* make a filter node around 2nd GP - a FILTER gp */
  sgp = rasqal_graph_pattern_get_sub_graph_pattern(query_gp, 1);
  expr = rasqal_graph_pattern_get_filter_expression(sgp);
  if(!expr) {
    fprintf(stderr, "%s: rasqal_graph_pattern_get_filter_expression() failed\n", program);
    FAIL;
  }
  expr = rasqal_new_expression_from_expression(expr);
  if(!expr) {
    fprintf(stderr, "%s: rasqal_new_expression_from_expression() failed\n", program);
    FAIL;
  }

  node8 = rasqal_new_empty_algebra_node(query);
  if(!node8)
    FAIL;
  node1 = rasqal_new_filter_algebra_node(query, expr, node8);
  if(!node1) {
    fprintf(stderr, "%s: rasqal_new_filter_algebra_node() failed\n", program);
    FAIL;
  }
  /* these are now owned by node1 */
  node8 = NULL;
  expr = NULL;

  fprintf(stderr, "%s: node1 result: \n", program);
  rasqal_algebra_node_print(node1, stderr);
  fputc('\n', stderr);


  /* make an triples node around first (and only) triple pattern */
  triples = rasqal_query_get_triple_sequence(query);
  node2 = rasqal_new_triples_algebra_node(query, triples, 0, 0);
  if(!node2)
    FAIL;

  fprintf(stderr, "%s: node2 result: \n", program);
  rasqal_algebra_node_print(node2, stderr);
  fputc('\n', stderr);


  node3 = rasqal_new_2op_algebra_node(query,
                                      RASQAL_ALGEBRA_OPERATOR_JOIN,
                                      node1, node2);

  if(!node3)
    FAIL;
  
  /* these become owned by node3 */
  node1 = node2 = NULL;
  
  fprintf(stderr, "%s: node3 result: \n", program);
  rasqal_algebra_node_print(node3, stderr);
  fputc('\n', stderr);

  node4 = rasqal_new_empty_algebra_node(query);
  if(!node4)
    FAIL;

  fprintf(stderr, "%s: node4 result: \n", program);
  rasqal_algebra_node_print(node4, stderr);
  fputc('\n', stderr);

  node5 = rasqal_new_2op_algebra_node(query,
                                      RASQAL_ALGEBRA_OPERATOR_UNION,
                                      node3, node4);

  if(!node5)
    FAIL;
  
  /* these become owned by node5 */
  node3 = node4 = NULL;
  
  fprintf(stderr, "%s: node5 result: \n", program);
  rasqal_algebra_node_print(node5, stderr);
  fputc('\n', stderr);



  lit1 = rasqal_new_boolean_literal(world, 1);
  if(!lit1)
    FAIL;
  expr1 = rasqal_new_literal_expression(world, lit1);
  if(!expr1)
    FAIL;
  lit1 = NULL; /* now owned by expr1 */

  node6 = rasqal_new_empty_algebra_node(query);
  if(!node6)
    FAIL;

  node7 = rasqal_new_leftjoin_algebra_node(query, node5, node6, expr1);
  if(!node7)
    FAIL;
  /* these become owned by node7 */
  node5 = node6 = NULL;
  expr1 = NULL;
  
  fprintf(stderr, "%s: node7 result: \n", program);
  rasqal_algebra_node_print(node7, stderr);
  fputc('\n', stderr);

  /* This is an artificial order conditions sequence equivalent to
   * ORDER BY 1, 2 which would probably never appear in a query.
   */
  conditions = raptor_new_sequence((raptor_data_free_handler)rasqal_free_expression,
                                   (raptor_data_print_handler)rasqal_expression_print);
  if(!conditions)
    FAIL;
  lit3 = rasqal_new_integer_literal(world, RASQAL_LITERAL_INTEGER, 1);
  if(!lit3)
    FAIL;
  expr3 = rasqal_new_literal_expression(world, lit3);
  if(!expr3)
    FAIL;
  lit3 = NULL; /* now owned by expr3 */

  raptor_sequence_push(conditions, expr3);
  expr3 = NULL; /* now owned by conditions */
  
  lit4 = rasqal_new_integer_literal(world, RASQAL_LITERAL_INTEGER, 2);
  if(!lit4)
    FAIL;
  expr4 = rasqal_new_literal_expression(world, lit4);
  if(!expr4)
    FAIL;
  lit4 = NULL; /* now owned by expr4 */

  raptor_sequence_push(conditions, expr4);
  expr4 = NULL; /* now owned by conditions */
  
  node9 = rasqal_new_orderby_algebra_node(query, node7, conditions, 0);
  if(!node9)
    FAIL;
  /* these become owned by node9 */
  node7 = NULL;
  conditions = NULL;
  
  fprintf(stderr, "%s: node9 result: \n", program);
  rasqal_algebra_node_print(node9, stderr);
  fputc('\n', stderr);


  tidy:
  if(lit1)
    rasqal_free_literal(lit1);
  if(lit2)
    rasqal_free_literal(lit2);
  if(lit3)
    rasqal_free_literal(lit3);
  if(expr1)
    rasqal_free_expression(expr1);
  if(expr2)
    rasqal_free_expression(expr2);
  if(expr3)
    rasqal_free_expression(expr3);

  if(node9)
    rasqal_free_algebra_node(node9);
  if(node8)
    rasqal_free_algebra_node(node8);
  if(node7)
    rasqal_free_algebra_node(node7);
  if(node6)
    rasqal_free_algebra_node(node6);
  if(node5)
    rasqal_free_algebra_node(node5);
  if(node4)
    rasqal_free_algebra_node(node4);
  if(node3)
    rasqal_free_algebra_node(node3);
  if(node2)
    rasqal_free_algebra_node(node2);
  if(node1)
    rasqal_free_algebra_node(node1);
  if(node0)
    rasqal_free_algebra_node(node0);

  if(query)
    rasqal_free_query(query);
  if(base_uri)
    raptor_free_uri(base_uri);
  if(world)
    rasqal_free_world(world);
  
  return failures;
}
#endif<|MERGE_RESOLUTION|>--- conflicted
+++ resolved
@@ -624,7 +624,40 @@
 
 
 /*
-<<<<<<< HEAD
+ * rasqal_new_values_algebra_node:
+ * @query: #rasqal_query query object
+ * @bindings: variable bindings
+ *
+ * INTERNAL - Create a new VALUES algebra node for a binidngs
+ *
+ * The input @bindings become owned by the new node
+ *
+ * Return value: a new #rasqal_algebra_node object or NULL on failure
+ **/
+rasqal_algebra_node*
+rasqal_new_values_algebra_node(rasqal_query* query,
+                               rasqal_bindings* bindings)
+{
+  rasqal_algebra_node* node;
+
+  if(!query || !bindings)
+    goto fail;
+
+  node = rasqal_new_algebra_node(query, RASQAL_ALGEBRA_OPERATOR_VALUES);
+  if(node) {
+    node->bindings = bindings;
+    return node;
+  }
+
+  fail:
+  if(bindings)
+    rasqal_free_bindings(bindings);
+
+  return NULL;
+}
+
+
+/*
  * rasqal_new_service_algebra_node:
  * @query: #rasqal_query query object
  * @svc: service
@@ -632,20 +665,10 @@
  * INTERNAL - Create a new SERVICE algebra node for a sequence of expressions over an inner node
  * 
  * The inputs @node and @exprs_seq become owned by the new node
-=======
- * rasqal_new_values_algebra_node:
- * @query: #rasqal_query query object
- * @bindings: variable bindings
- *
- * INTERNAL - Create a new VALUES algebra node for a binidngs
- *
- * The input @bindings become owned by the new node
->>>>>>> 5b035040
  *
  * Return value: a new #rasqal_algebra_node object or NULL on failure
  **/
 rasqal_algebra_node*
-<<<<<<< HEAD
 rasqal_new_service_algebra_node(rasqal_query* query,
                                 rasqal_service* svc)
 {
@@ -658,39 +681,17 @@
   if(node) {
     node->svc = svc;
     
-=======
-rasqal_new_values_algebra_node(rasqal_query* query,
-                               rasqal_bindings* bindings)
-{
-  rasqal_algebra_node* node;
-
-  if(!query || !bindings)
-    goto fail;
-
-  node = rasqal_new_algebra_node(query, RASQAL_ALGEBRA_OPERATOR_VALUES);
-  if(node) {
-    node->bindings = bindings;
->>>>>>> 5b035040
     return node;
   }
 
   fail:
-<<<<<<< HEAD
   if(svc)
     rasqal_free_service(svc);
-=======
-  if(bindings)
-    rasqal_free_bindings(bindings);
->>>>>>> 5b035040
 
   return NULL;
 }
 
 
-<<<<<<< HEAD
-=======
-
->>>>>>> 5b035040
 /*
  * rasqal_free_algebra_node:
  * @gp: #rasqal_algebra_node object
@@ -727,13 +728,11 @@
   if(node->var)
     rasqal_free_variable(node->var);
 
-<<<<<<< HEAD
+  if(node->bindings)
+    rasqal_free_bindings(node->bindings);
+
   if(node->svc)
     rasqal_free_service(node->svc);
-=======
-  if(node->bindings)
-    rasqal_free_bindings(node->bindings);
->>>>>>> 5b035040
 
   RASQAL_FREE(rasqal_algebra, node);
 }
@@ -779,11 +778,8 @@
   { "Group", 5 },
   { "Aggregate", 9 },
   { "Having", 6 },
-<<<<<<< HEAD
+  { "Values", 6 },
   { "Service", 7 }
-=======
-  { "Values", 6 }
->>>>>>> 5b035040
 };
 
 
