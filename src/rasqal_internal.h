--- conflicted
+++ resolved
@@ -1485,15 +1485,10 @@
   RASQAL_ALGEBRA_OPERATOR_GROUP    = 15,
   RASQAL_ALGEBRA_OPERATOR_AGGREGATION = 16,
   RASQAL_ALGEBRA_OPERATOR_HAVING   = 17,
-<<<<<<< HEAD
-  RASQAL_ALGEBRA_OPERATOR_SERVICE  = 18,
+  RASQAL_ALGEBRA_OPERATOR_VALUES   = 18,
+  RASQAL_ALGEBRA_OPERATOR_SERVICE  = 19,
 
   RASQAL_ALGEBRA_OPERATOR_LAST = RASQAL_ALGEBRA_OPERATOR_SERVICE
-=======
-  RASQAL_ALGEBRA_OPERATOR_VALUES   = 18,
-
-  RASQAL_ALGEBRA_OPERATOR_LAST = RASQAL_ALGEBRA_OPERATOR_VALUES
->>>>>>> 5b035040
 } rasqal_algebra_node_operator;
 
 
@@ -1551,13 +1546,11 @@
   /* type ORDERBY */
   int distinct;
 
-<<<<<<< HEAD
+  /* type VALUES */
+  rasqal_bindings *bindings;
+
   /* type SERVICE */
   rasqal_service *svc;
-=======
-  /* type VALUES */
-  rasqal_bindings *bindings;
->>>>>>> 5b035040
 };
 typedef struct rasqal_algebra_node_s rasqal_algebra_node;
 
@@ -1628,11 +1621,8 @@
 rasqal_algebra_node* rasqal_new_groupby_algebra_node(rasqal_query* query, rasqal_algebra_node* node1, raptor_sequence* seq);
 rasqal_algebra_node* rasqal_new_aggregation_algebra_node(rasqal_query* query, rasqal_algebra_node* node1, raptor_sequence* exprs_seq, raptor_sequence* vars_seq);
 rasqal_algebra_node* rasqal_new_having_algebra_node(rasqal_query* query,rasqal_algebra_node* node1, raptor_sequence* exprs_seq);
-<<<<<<< HEAD
+rasqal_algebra_node* rasqal_new_values_algebra_node(rasqal_query* query, rasqal_bindings* bindings);
 rasqal_algebra_node* rasqal_new_service_algebra_node(rasqal_query* query, rasqal_service* svc);
-=======
-rasqal_algebra_node* rasqal_new_values_algebra_node(rasqal_query* query, rasqal_bindings* bindings);
->>>>>>> 5b035040
 
 void rasqal_free_algebra_node(rasqal_algebra_node* node);
 rasqal_algebra_node_operator rasqal_algebra_node_get_operator(rasqal_algebra_node* node);
