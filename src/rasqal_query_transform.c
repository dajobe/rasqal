/* -*- Mode: c; c-basic-offset: 2 -*-
 *
 * rasqal_query_transform.c - Rasqal query transformations
 *
 * Copyright (C) 2004-2011, David Beckett http://www.dajobe.org/
 * Copyright (C) 2004-2005, University of Bristol, UK http://www.bristol.ac.uk/
 * 
 * This package is Free Software and part of Redland http://librdf.org/
 * 
 * It is licensed under the following three licenses as alternatives:
 *   1. GNU Lesser General Public License (LGPL) V2.1 or any newer version
 *   2. GNU General Public License (GPL) V2 or any newer version
 *   3. Apache License, V2.0 or any newer version
 * 
 * You may not use this file except in compliance with at least one of
 * the above three licenses.
 * 
 * See LICENSE.html or LICENSE.txt at the top of this package for the
 * complete terms and further detail along with the license texts for
 * the licenses in COPYING.LIB, COPYING and LICENSE-2.0.txt respectively.
 * 
 * 
 */

#ifdef HAVE_CONFIG_H
#include <rasqal_config.h>
#endif

#ifdef WIN32
#include <win32_rasqal_config.h>
#endif

#include <stdio.h>
#include <string.h>
#ifdef HAVE_STDLIB_H
#include <stdlib.h>
#endif
#include <stdarg.h>

#include "rasqal.h"
#include "rasqal_internal.h"


#if 0
#undef RASQAL_DEBUG
#define RASQAL_DEBUG 2
#endif

#define DEBUG_FH stderr

/* prototype for later */
static int rasqal_query_build_variables_use_map(rasqal_query* query);
<<<<<<< HEAD
static void rasqal_query_graph_build_variables_use_map_binds(rasqal_query* query, unsigned short *use_map, rasqal_literal *origin);
static void rasqal_query_expression_build_variables_use_map(unsigned short *use_map, rasqal_expression* e);
static void rasqal_query_let_build_variables_use_map(rasqal_query* query, unsigned short *use_map, rasqal_expression* e);
static void rasqal_query_let_build_variables_use_map_binds(rasqal_query* query, unsigned short *use_map_row, rasqal_variable *var);
static void rasqal_query_select_build_variables_use_map(rasqal_query* query, unsigned short *use_map);
=======
static int rasqal_query_graph_build_variables_use_map_binds(rasqal_graph_pattern* gp, unsigned short* vars_scope);
static void rasqal_query_expression_build_variables_use_map(unsigned short *use_map, rasqal_expression* e);
static void rasqal_query_let_build_variables_use_map(rasqal_query* query, unsigned short *use_map, rasqal_expression* e);
static int rasqal_query_let_build_variables_use_map_binds(rasqal_graph_pattern* gp, unsigned short* vars_scope);
static int rasqal_query_select_build_variables_use_map(rasqal_query* query, unsigned short *use_map, int width, rasqal_graph_pattern* gp);
static int rasqal_query_select_build_variables_use_map_binds(rasqal_query* query, unsigned short *use_map, int width, rasqal_graph_pattern* gp, unsigned short* vars_scope);
static int rasqal_query_union_build_variables_use_map_binds(rasqal_query* query, unsigned short *use_map, int width, rasqal_graph_pattern* gp, unsigned short* vars_scope);
>>>>>>> 6c8ebb04


int
rasqal_query_expand_triple_qnames(rasqal_query* rq)
{
  int i;

  if(!rq->triples)
    return 0;
  
  /* expand qnames in triples */
  for(i = 0; i< raptor_sequence_size(rq->triples); i++) {
    rasqal_triple* t = (rasqal_triple*)raptor_sequence_get_at(rq->triples, i);
    if(rasqal_literal_expand_qname(rq, t->subject) ||
       rasqal_literal_expand_qname(rq, t->predicate) ||
       rasqal_literal_expand_qname(rq, t->object))
      return 1;
  }

  return 0;
}


int
rasqal_sequence_has_qname(raptor_sequence *seq)
{
  int i;

  if(!seq)
    return 0;
  
  /* expand qnames in triples */
  for(i = 0; i< raptor_sequence_size(seq); i++) {
    rasqal_triple* t = (rasqal_triple*)raptor_sequence_get_at(seq, i);
    if(rasqal_literal_has_qname(t->subject) ||
       rasqal_literal_has_qname(t->predicate) ||
       rasqal_literal_has_qname(t->object))
      return 1;
  }

  return 0;
}


static int
rasqal_graph_pattern_constraints_has_qname(rasqal_graph_pattern* gp) 
{
  int i;
  
  /* check for qnames in sub graph patterns */
  if(gp->graph_patterns) {
    /* check for constraint qnames in rasqal_graph_patterns */
    for(i = 0; i < raptor_sequence_size(gp->graph_patterns); i++) {
      rasqal_graph_pattern *sgp;
      sgp = (rasqal_graph_pattern*)raptor_sequence_get_at(gp->graph_patterns, i);
      if(rasqal_graph_pattern_constraints_has_qname(sgp))
        return 1;
    }
  }

  if(!gp->filter_expression)
    return 0;
  
  /* check for qnames in constraint expressions */
  if(rasqal_expression_visit(gp->filter_expression,
                             rasqal_expression_has_qname, gp))
    return 1;

  return 0;
}


int
rasqal_query_constraints_has_qname(rasqal_query* rq) 
{
  if(!rq->query_graph_pattern)
    return 0;
  
  return rasqal_graph_pattern_constraints_has_qname(rq->query_graph_pattern);
}


int
rasqal_query_expand_graph_pattern_constraints_qnames(rasqal_query *rq,
                                                     rasqal_graph_pattern* gp)
{
  int i;
  
  /* expand qnames in sub graph patterns */
  if(gp->graph_patterns) {
    /* check for constraint qnames in rasqal_graph_patterns */
    for(i = 0; i < raptor_sequence_size(gp->graph_patterns); i++) {
      rasqal_graph_pattern *sgp;
      sgp = (rasqal_graph_pattern*)raptor_sequence_get_at(gp->graph_patterns, i);
      if(rasqal_query_expand_graph_pattern_constraints_qnames(rq, sgp))
        return 1;
    }
  }

  if(!gp->filter_expression)
    return 0;
  
  /* expand qnames in constraint expressions */
  if(rasqal_expression_visit(gp->filter_expression,
                             rasqal_expression_expand_qname, rq))
    return 1;

  return 0;
}


int
rasqal_query_expand_query_constraints_qnames(rasqal_query *rq) 
{
  return rasqal_query_expand_graph_pattern_constraints_qnames(rq, 
                                                              rq->query_graph_pattern);
}


static int
rasqal_query_convert_blank_node_to_anonymous_variable(rasqal_query *rq,
                                                      rasqal_literal *l)
{
  rasqal_variable* v;
  
  v = rasqal_variables_table_add(rq->vars_table,
                                 RASQAL_VARIABLE_TYPE_ANONYMOUS,
                                 (unsigned char*)l->string, NULL);
  /* rasqal_new_variable_typed took ownership of the l->string name.
   * Set to NULL to prevent double delete. */
  l->string = NULL;
  
  if(!v)
    return 1; /* error */

  /* Convert the blank node literal into a variable literal */
  l->type = RASQAL_LITERAL_VARIABLE;
  l->value.variable = v;

  return 0; /* success */
}


/**
 * rasqal_query_build_anonymous_variables:
 * @rq: query
 *
 * INTERNAL - Turn triple blank node parts into anonymous variables
 *
 * These are the blank nodes such as (Turtle/SPARQL):
 *   _:name or [] or [ prop value ] or ( collection of things )
 *
 * Return value: non-0 on failure
 */
int
rasqal_query_build_anonymous_variables(rasqal_query* rq)
{
  int i;
  int rc = 1;
  raptor_sequence *s = rq->triples;
  
  for(i = 0; i < raptor_sequence_size(s); i++) {
    rasqal_triple* t = (rasqal_triple*)raptor_sequence_get_at(s, i);

    if(t->subject->type == RASQAL_LITERAL_BLANK &&
       rasqal_query_convert_blank_node_to_anonymous_variable(rq, t->subject))
      goto done;

    if(t->predicate->type == RASQAL_LITERAL_BLANK &&
       rasqal_query_convert_blank_node_to_anonymous_variable(rq, t->predicate))
      goto done;

    if(t->object->type == RASQAL_LITERAL_BLANK &&
       rasqal_query_convert_blank_node_to_anonymous_variable(rq, t->object))
      goto done;
  }

  rc = 0;

  done:
  return rc;
}


/**
 * rasqal_query_expand_wildcards:
 * @rq: query
 *
 * INTERNAL - expand RDQL/SPARQL SELECT * to a full list of select variables
 *
 * Return value: non-0 on failure
 */
int
rasqal_query_expand_wildcards(rasqal_query* rq)
{
  int i;
  int size;
  
  if(rq->verb != RASQAL_QUERY_VERB_SELECT || !rq->wildcard)
    return 0;
  
  /* If 'SELECT *' was given, make the selects be a list of all variables */
  rq->selects = raptor_new_sequence((raptor_data_free_handler)rasqal_free_variable,
                                    (raptor_data_print_handler)rasqal_variable_print);
  if(!rq->selects)
    return 1;
  
  size = rasqal_variables_table_get_named_variables_count(rq->vars_table);
  for(i = 0; i < size; i++) {
    rasqal_variable* v = rasqal_variables_table_get(rq->vars_table, i);

    v = rasqal_new_variable_from_variable(v);
    if(raptor_sequence_push(rq->selects, v))
      return 1;
  }

  rq->select_variables_count = size;

  return 0;
}


/**
 * rasqal_query_remove_duplicate_select_vars:
 * @rq: query
 *
 * INTERNAL - remove duplicate variables in SELECT sequence and warn
 *
 * The order of the select variables is preserved.
 *
 * Return value: non-0 on failure
 */
int
rasqal_query_remove_duplicate_select_vars(rasqal_query* rq)
{
  int i;
  int modified = 0;
  int size;
  raptor_sequence* seq = rq->selects;
  raptor_sequence* new_seq;
  
  if(!seq)
    return 1;

  size = raptor_sequence_size(seq);
  if(!size)
    return 0;

  new_seq = raptor_new_sequence((raptor_data_free_handler)rasqal_free_variable,
                                (raptor_data_print_handler)rasqal_variable_print);
  if(!new_seq)
    return 1;
  
#if RASQAL_DEBUG > 1
  RASQAL_DEBUG1("bound variables before deduping: "); 
  raptor_sequence_print(rq->selects, DEBUG_FH);
  fputs("\n", DEBUG_FH); 
#endif

  for(i = 0; i < size; i++) {
    int j;
    rasqal_variable *v;
    int warned = 0;
    
    v = (rasqal_variable*)raptor_sequence_get_at(seq, i);
    if(!v)
      continue;

    for(j = 0; j < i; j++) {
      rasqal_variable *v2;
      v2 = (rasqal_variable*)raptor_sequence_get_at(seq, j);
      
      if(v == v2) {
        if(!warned) {
          rasqal_log_warning_simple(rq->world,
                                    RASQAL_WARNING_LEVEL_DUPLICATE_VARIABLE,
                                    &rq->locator,
                                    "Variable %s duplicated in SELECT.", 
                                    v->name);
          warned = 1;
        }
      }
    }
    if(!warned) {
      v = rasqal_new_variable_from_variable(v);
      raptor_sequence_push(new_seq, v);
      modified = 1;
    }
  }
  
  if(modified) {
#if RASQAL_DEBUG > 1
    RASQAL_DEBUG1("bound variables after deduping: "); 
    raptor_sequence_print(new_seq, DEBUG_FH);
    fputs("\n", DEBUG_FH); 
#endif
    raptor_free_sequence(rq->selects);
    rq->selects = new_seq;
    rq->select_variables_count = raptor_sequence_size(rq->selects);
  } else
    raptor_free_sequence(new_seq);

  return 0;
}


/**
 * rasqal_query_build_variable_agg_use:
 * @query: the query 
 *
 * INTERNAL - calculate the usage of variables across all parts of the query
 *
 * Return value: array of variable usage info or NULL on failure
 */
static unsigned short*
rasqal_query_build_variable_agg_use(rasqal_query* query)
{
  int width;
  int height;
  unsigned short* agg_row;
  int row_index;
  
  width = rasqal_variables_table_get_total_variables_count(query->vars_table);
  height = RASQAL_VAR_USE_MAP_OFFSET_LAST + 1 + query->graph_pattern_count;

<<<<<<< HEAD
  agg_row = (unsigned short*)RASQAL_CALLOC(shortarray, width,
=======
  agg_row = (unsigned short*)RASQAL_CALLOC(intarray, width,
>>>>>>> 6c8ebb04
                                           sizeof(unsigned short));
  if(!agg_row)
    return NULL;

  for(row_index = 0; row_index < height; row_index++) {
    unsigned short *row;
    int i;

    row = &query->variables_use_map[row_index * width];

    for(i = 0; i < width; i++)
      agg_row[i] |= row[i];
  }
  
  return agg_row;
}



/**
 * rasqal_query_check_unused_variables:
 * @query: the #rasqal_query to check
 *
 * INTERNAL - warn variables that are selected but not bound in a triple
 *
 * FIXME: Fails to handle variables bound in LET
 *
 * Return value: non-0 on failure
 */
static int
rasqal_query_check_unused_variables(rasqal_query* query)
{
  int i;
  int size;

  /* check only for named variables since only they can
   * appear in SELECT $vars 
   */
  size = rasqal_variables_table_get_named_variables_count(query->vars_table);
  for(i = 0; i < size; i++) {
    rasqal_variable *v;

    v = rasqal_variables_table_get(query->vars_table, i);

    if(!rasqal_query_variable_is_bound(query, v)) {
      rasqal_log_warning_simple(query->world,
                                RASQAL_WARNING_LEVEL_UNUSED_SELECTED_VARIABLE,
                                &query->locator,
                                "Variable %s was selected but is unused in the query", 
                                v->name);
    }
  }

  return 0;
}


/**
 * rasqal_query_merge_triple_patterns:
 * @query: query (not used here)
 * @gp: current graph pattern
 * @data: visit data (not used here)
 *
 * INTERNAL - Join triple patterns in adjacent basic graph patterns into
 * single basic graph pattern.
 *
 * For group graph pattern move all triples
 *  from { { a } { b } { c }  D... } 
 *  to { a b c  D... }
 *  if the types of a, b, c are all BASIC GPs (just triples)
 *   D... is anything else
 * 
 */
static int
rasqal_query_merge_triple_patterns(rasqal_query* query,
                                   rasqal_graph_pattern* gp,
                                   void* data)
{
  int* modified = (int*)data;
  int checking;
  int offset;

#if RASQAL_DEBUG > 1
  printf("rasqal_query_merge_triple_patterns: Checking graph pattern #%d:\n  ", gp->gp_index);
  rasqal_graph_pattern_print(gp, stdout);
  fputs("\n", stdout);
  RASQAL_DEBUG3("Columns %d to %d\n", gp->start_column, gp->end_column);
#endif
    
  if(!gp->graph_patterns) {
#if RASQAL_DEBUG > 1
    RASQAL_DEBUG2("Ending graph patterns %d - no sub-graph patterns\n", gp->gp_index);
#endif
    return 0;
  }

  if(gp->op != RASQAL_GRAPH_PATTERN_OPERATOR_GROUP) {
#if RASQAL_DEBUG > 1
    RASQAL_DEBUG3("Ending graph patterns %d - operator %s\n", gp->gp_index,
                  rasqal_graph_pattern_operator_as_string(gp->op));
#endif
    return 0;
  }


  checking = 1;
  offset = 0;
  while(checking) {
    int bgp_count;
    rasqal_graph_pattern *dest_bgp;
    raptor_sequence *seq;
    int i, j;
    int first = 0, last = 0;
    int size = raptor_sequence_size(gp->graph_patterns);
    
    /* find first basic graph pattern starting at offset */
    for(i= offset; i < size; i++) {
      rasqal_graph_pattern *sgp;

      sgp = (rasqal_graph_pattern*)raptor_sequence_get_at(gp->graph_patterns, i);

      if(sgp->op == RASQAL_GRAPH_PATTERN_OPERATOR_BASIC) {
        first = i;
        break;
      }
    }
    
    /* None found */
    if(i >= size)
      break;

    /* Next time, start after this BGP */
    offset = i+1;
    
    /* count basic graph patterns */
    bgp_count = 0;
    dest_bgp = NULL; /* destination graph pattern */
    for(j = i; j < size; j++) {
      rasqal_graph_pattern *sgp;

      sgp = (rasqal_graph_pattern*)raptor_sequence_get_at(gp->graph_patterns, j);

      if(sgp->op == RASQAL_GRAPH_PATTERN_OPERATOR_BASIC) {
        bgp_count++;

        if(!dest_bgp)
          dest_bgp = sgp;

        last = j;
      } else
        break;
    }


  #if RASQAL_DEBUG > 1
    RASQAL_DEBUG3("Found sequence of %d basic sub-graph patterns in %d\n", bgp_count, gp->gp_index);
  #endif
    if(bgp_count < 2)
      continue;

  #if RASQAL_DEBUG > 1
    RASQAL_DEBUG3("OK to merge %d basic sub-graph patterns of %d\n", bgp_count, gp->gp_index);

    RASQAL_DEBUG3("Initial columns %d to %d\n", gp->start_column, gp->end_column);
  #endif

    seq = raptor_new_sequence((raptor_data_free_handler)rasqal_free_graph_pattern, (raptor_data_print_handler)rasqal_graph_pattern_print);
    if(!seq)
      return 1;

    for(i = 0; raptor_sequence_size(gp->graph_patterns) > 0; i++) {
      rasqal_graph_pattern *sgp;

      sgp = (rasqal_graph_pattern*)raptor_sequence_unshift(gp->graph_patterns);

      if(i >= first && i <= last) {
        if(sgp != dest_bgp) {
          if(rasqal_graph_patterns_join(dest_bgp, sgp)) {
            RASQAL_DEBUG1("Cannot join graph patterns\n");
            *modified = -1; /* error flag */
          }
          rasqal_free_graph_pattern(sgp);
        } else
          raptor_sequence_push(seq, sgp);
      } else
        raptor_sequence_push(seq, sgp);
    }
    raptor_free_sequence(gp->graph_patterns);
    gp->graph_patterns = seq;

    if(!*modified)
      *modified = 1;

  } /* end while checking */
  

#if RASQAL_DEBUG > 1
  RASQAL_DEBUG3("Ending columns %d to %d\n", gp->start_column, gp->end_column);

  RASQAL_DEBUG2("Ending graph pattern #%d\n  ", gp->gp_index);
  rasqal_graph_pattern_print(gp, stdout);
  fputs("\n\n", stdout);
#endif

  return 0;
}


/**
 * rasqal_graph_pattern_move_constraints:
 * @dest_gp: destination graph pattern
 * @src_gp: src graph pattern
 *
 * INTERNAL - copy all constraints from @src_gp graph pattern to @src_gp graph pattern
 *
 * Return value: non-0 on error
 */
int
rasqal_graph_pattern_move_constraints(rasqal_graph_pattern* dest_gp, 
                                      rasqal_graph_pattern* src_gp)
{
  int rc = 0;
  rasqal_expression* fs = NULL;
  rasqal_expression* e;
  
  if(!src_gp->filter_expression)
    return 0; /* no constraints is not an error */
  
  e = rasqal_new_expression_from_expression(src_gp->filter_expression);
  fs = dest_gp->filter_expression;
  if(fs)
    e = rasqal_new_2op_expression(e->world, RASQAL_EXPR_AND, fs, e);

  dest_gp->filter_expression = e;

  return rc;
}


/**
 * rasqal_query_remove_empty_group_graph_patterns:
 * @query: query (not used here)
 * @gp: current graph pattern
 * @data: visit data (not used here)
 *
 * INTERNAL - Remove empty group graph patterns
 *
 * Return value: non-0 on failure
 */
static int
rasqal_query_remove_empty_group_graph_patterns(rasqal_query* query,
                                               rasqal_graph_pattern* gp,
                                               void* data)
{
  int i;
  int saw_empty_gp = 0;
  raptor_sequence *seq;
  int* modified = (int*)data;
  
  if(!gp->graph_patterns)
    return 0;

#if RASQAL_DEBUG > 1
  printf("rasqal_query_remove_empty_group_graph_patterns: Checking graph pattern #%d:\n  ", gp->gp_index);
  rasqal_graph_pattern_print(gp, stdout);
  fputs("\n", stdout);
#endif

  for(i = 0; i < raptor_sequence_size(gp->graph_patterns); i++) {
    rasqal_graph_pattern *sgp;

    sgp = (rasqal_graph_pattern*)raptor_sequence_get_at(gp->graph_patterns, i);

    if(sgp->graph_patterns && !raptor_sequence_size(sgp->graph_patterns)) {
      /* One is enough to know we need to rewrite */
      saw_empty_gp = 1;
      break;
    }
  }

  if(!saw_empty_gp) {
#if RASQAL_DEBUG > 1
    RASQAL_DEBUG2("Ending graph patterns %d - saw no empty groups\n", gp->gp_index);
#endif
    return 0;
  }
  
  seq = raptor_new_sequence((raptor_data_free_handler)rasqal_free_graph_pattern, (raptor_data_print_handler)rasqal_graph_pattern_print);
  if(!seq) {
    RASQAL_DEBUG1("Cannot create new gp sequence\n");
    *modified = -1;
    return 1;
  }

  while(raptor_sequence_size(gp->graph_patterns) > 0) {
    rasqal_graph_pattern *sgp;

    sgp = (rasqal_graph_pattern*)raptor_sequence_unshift(gp->graph_patterns);

    if(sgp->graph_patterns && !raptor_sequence_size(sgp->graph_patterns)) {
      rasqal_graph_pattern_move_constraints(gp, sgp);
      rasqal_free_graph_pattern(sgp);
      continue;
    }

    raptor_sequence_push(seq, sgp);
  }
  raptor_free_sequence(gp->graph_patterns);
  gp->graph_patterns = seq;

  if(!*modified)
    *modified = 1;
  
#if RASQAL_DEBUG > 1
  RASQAL_DEBUG2("Ending graph pattern #%d\n  ", gp->gp_index);
  rasqal_graph_pattern_print(gp, stdout);
  fputs("\n\n", stdout);
#endif

  return 0;
}


/**
 * rasqal_query_merge_graph_patterns:
 * @query: query (not used here)
 * @gp: current graph pattern
 * @data: pointer to int modified flag
 *
 * INTERNAL - Merge graph patterns where possible
 *
 * When size = 1 (never for UNION)
 * GROUP { A } -> A
 * OPTIONAL { A } -> OPTIONAL { A }
 *
 * When size > 1
 * GROUP { BASIC{2,} } -> merge-BASIC
 * OPTIONAL { BASIC{2,} } -> OPTIONAL { merge-BASIC }
 *
 * Never merged: UNION
 */
int
rasqal_query_merge_graph_patterns(rasqal_query* query,
                                  rasqal_graph_pattern* gp,
                                  void* data)
{
  rasqal_graph_pattern_operator op;
  int merge_gp_ok = 0;
  int all_gp_op_same = 0;
  int i;
  int size;
  int* modified = (int*)data;
  
#if RASQAL_DEBUG > 1
  printf("rasqal_query_merge_graph_patterns: Checking graph pattern #%d:\n  ",
         gp->gp_index);
  rasqal_graph_pattern_print(gp, stdout);
  fputs("\n", stdout);
  RASQAL_DEBUG3("Columns %d to %d\n", gp->start_column, gp->end_column);
#endif

  if(!gp->graph_patterns) {
#if RASQAL_DEBUG > 1
    RASQAL_DEBUG3("Ending graph pattern #%d - operator %s: no sub-graph patterns\n", gp->gp_index,
                  rasqal_graph_pattern_operator_as_string(gp->op));
#endif
    return 0;
  }

  if(gp->op != RASQAL_GRAPH_PATTERN_OPERATOR_GROUP) {
#if RASQAL_DEBUG > 1
    RASQAL_DEBUG3("Ending graph patterns %d - operator %s: not GROUP\n", gp->gp_index,
                  rasqal_graph_pattern_operator_as_string(gp->op));
#endif
    return 0;
  }

  size = raptor_sequence_size(gp->graph_patterns);
#if RASQAL_DEBUG > 1
  RASQAL_DEBUG3("Doing %d sub-graph patterns of %d\n", size, gp->gp_index);
#endif
  op = RASQAL_GRAPH_PATTERN_OPERATOR_UNKNOWN;
  all_gp_op_same = 1;

  for(i = 0; i < size; i++) {
    rasqal_graph_pattern *sgp;

    sgp = (rasqal_graph_pattern*)raptor_sequence_get_at(gp->graph_patterns, i);

    if(op == RASQAL_GRAPH_PATTERN_OPERATOR_UNKNOWN) {
      op = sgp->op;
    } else {
      if(op != sgp->op) {
#if RASQAL_DEBUG > 1
        RASQAL_DEBUG4("Sub-graph pattern #%d is %s different from first %s, cannot merge\n", 
                      i, rasqal_graph_pattern_operator_as_string(sgp->op), 
                      rasqal_graph_pattern_operator_as_string(op));
#endif
        all_gp_op_same = 0;
      }
    }
  }

#if RASQAL_DEBUG > 1
  RASQAL_DEBUG2("Sub-graph patterns of %d done\n", gp->gp_index);
#endif
  
  if(!all_gp_op_same) {
    merge_gp_ok = 0;
    goto merge_check_done;
  }

  if(size == 1) {
    merge_gp_ok = 1;
    goto merge_check_done;
  }


  /* if size > 1 check if ALL sub-graph patterns are basic graph
   * patterns and either:
   *   1) a single triple
   *   2) a single constraint
   */
  for(i = 0; i < size; i++) {
    rasqal_graph_pattern *sgp;

    sgp = (rasqal_graph_pattern*)raptor_sequence_get_at(gp->graph_patterns, i);
    
    if(sgp->op != RASQAL_GRAPH_PATTERN_OPERATOR_BASIC) {
#if RASQAL_DEBUG > 1
      RASQAL_DEBUG3("Found %s sub-graph pattern #%d\n",
                    rasqal_graph_pattern_operator_as_string(sgp->op), 
                    sgp->gp_index);
#endif
      merge_gp_ok = 0;
      break;
    }
    
    /* not ok if there are >1 triples */
    if(sgp->triples && (sgp->end_column-sgp->start_column+1) > 1) {
#if RASQAL_DEBUG > 1
      RASQAL_DEBUG2("Found >1 triples in sub-graph pattern #%d\n", sgp->gp_index);
#endif
      merge_gp_ok = 0;
      break;
    }
    
    /* not ok if there are triples and constraints */
    if(sgp->triples && sgp->filter_expression) {
#if RASQAL_DEBUG > 1
      RASQAL_DEBUG2("Found triples and constraints in sub-graph pattern #%d\n", sgp->gp_index);
#endif
      merge_gp_ok = 0;
      break;
    }
    
    /* was at least 1 OK sub graph-pattern */
    merge_gp_ok = 1;
  }

  merge_check_done:
  
  if(merge_gp_ok) {
    raptor_sequence *seq;
    
#if RASQAL_DEBUG > 1
    RASQAL_DEBUG2("OK to merge sub-graph patterns of %d\n", gp->gp_index);

    RASQAL_DEBUG3("Initial columns %d to %d\n", gp->start_column, gp->end_column);
#endif

    /* Pretend dest is an empty basic graph pattern */
    seq = gp->graph_patterns;
    gp->graph_patterns = NULL;
    gp->op = op;
    
    while(raptor_sequence_size(seq) > 0) {
      rasqal_graph_pattern *sgp;

      sgp = (rasqal_graph_pattern*)raptor_sequence_unshift(seq);

      /* fake this so that the join happens */
      sgp->op = gp->op;
      if(rasqal_graph_patterns_join(gp, sgp)) {
        RASQAL_DEBUG1("Cannot join graph patterns\n");
        *modified = -1; /* error flag */
      }

      rasqal_free_graph_pattern(sgp);
    }

    /* If result is 'basic' but contains graph patterns, turn it into a group */
    if(gp->graph_patterns && gp->op == RASQAL_GRAPH_PATTERN_OPERATOR_BASIC)
      gp->op = RASQAL_GRAPH_PATTERN_OPERATOR_GROUP;

    /* Delete any evidence of sub graph patterns */
    raptor_free_sequence(seq);

    if(!*modified)
      *modified = 1;
    
  } else {
#if RASQAL_DEBUG > 1
    RASQAL_DEBUG2("NOT OK to merge sub-graph patterns of %d\n", gp->gp_index);
#endif
  }

#if RASQAL_DEBUG > 1
  if(merge_gp_ok) {
    RASQAL_DEBUG2("Ending graph pattern #%d\n  ", gp->gp_index);
    rasqal_graph_pattern_print(gp, stdout);
    fputs("\n\n", stdout);
  }
#endif

  return 0;
}


struct folding_state {
  rasqal_query* query;
  int changes;
  int failed;
};
  

static int
rasqal_expression_foreach_fold(void *user_data, rasqal_expression *e)
{
  struct folding_state *st = (struct folding_state*)user_data;
  rasqal_query* query;  
  rasqal_literal* l;
  int error = 0;
  
  /* skip if already a  literal or this expression tree is not constant */
  if(e->op == RASQAL_EXPR_LITERAL || !rasqal_expression_is_constant(e))
    return 0;
  
#ifdef RASQAL_DEBUG
  RASQAL_DEBUG2("folding expression %p: ", e);
  rasqal_expression_print(e, DEBUG_FH);
  fprintf(DEBUG_FH, "\n");
#endif
  
  query = st->query;
  l = rasqal_expression_evaluate2(e, query->eval_context, &error);
  if(error) {
    st->failed++;
    return 1;
  }

  /* In-situ conversion of 'e' to a literal expression */
  rasqal_expression_convert_to_literal(e, l);
  
#ifdef RASQAL_DEBUG
  RASQAL_DEBUG1("folded expression now: ");
  rasqal_expression_print(e, DEBUG_FH);
  fputc('\n', DEBUG_FH);
#endif

  /* change made */
  st->changes++;
  
  return 0;
}


static int
rasqal_query_expression_fold(rasqal_query* rq, rasqal_expression* e)
{
  struct folding_state st;

  st.query = rq;
  while(1) {
    st.changes = 0;
    st.failed = 0;
    rasqal_expression_visit(e, rasqal_expression_foreach_fold, 
                            (void*)&st);
    if(!st.changes || st.failed)
      break;
  }

  return st.failed;
}


static int
rasqal_graph_pattern_fold_expressions(rasqal_query* rq,
                                      rasqal_graph_pattern* gp)
{
  if(!gp)
    return 1;
  
  /* fold expressions in sub graph patterns */
  if(gp->graph_patterns) {
    int i;
    
    for(i = 0; i < raptor_sequence_size(gp->graph_patterns); i++) {
      rasqal_graph_pattern *sgp;

      sgp = (rasqal_graph_pattern*)raptor_sequence_get_at(gp->graph_patterns, i);

      if(rasqal_graph_pattern_fold_expressions(rq, sgp))
        return 1;
    }
  }

  if(gp->filter_expression)
    return rasqal_query_expression_fold(rq, gp->filter_expression);

  return 0;
}


static int
rasqal_query_fold_expressions(rasqal_query* rq)
{
  rasqal_graph_pattern *gp = rq->query_graph_pattern;
  int order_size;
  raptor_sequence *order_seq = rasqal_query_get_order_conditions_sequence(rq);

  if(gp)
    rasqal_graph_pattern_fold_expressions(rq, gp);

  if(!order_seq)
    return 0;
  
  order_size = raptor_sequence_size(order_seq);
  if(order_size) {
    int i;
    
    for(i = 0; i < order_size; i++) {
      rasqal_expression* e;

      e = (rasqal_expression*)raptor_sequence_get_at(order_seq, i);
      rasqal_query_expression_fold(rq, e);
    }
  }

  return 0;
}


static int
rasqal_query_prepare_count_graph_patterns(rasqal_query* query,
                                          rasqal_graph_pattern* gp,
                                          void* data)
{
  raptor_sequence* seq = (raptor_sequence*)data;

  if(raptor_sequence_push(seq, gp)) {
    query->failed = 1;
    return 1;
  }
  gp->gp_index = (query->graph_pattern_count++);
  return 0;
}


/**
 * rasqal_query_build_variables_use:
 * @query: query
 *
 * INTERNAL - build structures recording variable use in the query
 *
 * Should be called if the query variable usage is modified such as
 * a variable added during query planning.
 *
 * Return value: non-0 on failure
 */
int
rasqal_query_build_variables_use(rasqal_query* query)
{
  int rc;
  
  /* create query->variables_use_map that marks where a variable is 
   * mentioned, bound or used in a graph pattern.
   */
  rc = rasqal_query_build_variables_use_map(query); 
  if(rc)
    return rc;
  
  if(1) {
    unsigned short* agg_row;
    int i;
    int errors = 0;
    
    agg_row = rasqal_query_build_variable_agg_use(query);
    if(!agg_row)
      return 1;

    for(i = 0; 1; i++) {
      rasqal_variable* v = rasqal_variables_table_get(query->vars_table, i);
      if(!v)
        break;

      if( (agg_row[i] & RASQAL_VAR_USE_BOUND_HERE) && 
         !(agg_row[i] & RASQAL_VAR_USE_MENTIONED_HERE)) {
          rasqal_log_warning_simple(query->world,
                                    RASQAL_WARNING_LEVEL_VARIABLE_UNUSED,
                                    &query->locator,
                                    "Variable %s was bound but is unused in the query", 
                                v->name);
      } else if(!(agg_row[i] & RASQAL_VAR_USE_BOUND_HERE) && 
                 (agg_row[i] & RASQAL_VAR_USE_MENTIONED_HERE)) {
        rasqal_log_error_simple(query->world,
                                RAPTOR_LOG_LEVEL_ERROR,
                                &query->locator,
                                "Variable %s was used but is not bound in the query.", 
                                v->name);
        errors++;
      } else if(!(agg_row[i] & RASQAL_VAR_USE_BOUND_HERE) &&
                !(agg_row[i] & RASQAL_VAR_USE_MENTIONED_HERE)) {
        rasqal_log_error_simple(query->world,
                                RAPTOR_LOG_LEVEL_ERROR,
                                &query->locator,
                                "Variable %s was not bound and not used in the query (where is it from?)", 
                                v->name);
        errors++;
      }
    }

    RASQAL_FREE(shortarray, agg_row);

    if(errors)
      return 1;
  }
  

  
  return rc;
}


/**
 * rasqal_query_prepare_common:
 * @query: query
 *
 * INTERNAL - initialise the remainder of the query structures
 *
 * Does not do any execution prepration - this is once-only stuff.
 *
 * NOTE: The caller is responsible for ensuring this is called at
 * most once.  This is currently enforced by rasqal_query_prepare()
 * using the query->prepared flag when it calls the query factory
 * prepare method which does the query string parsing and ends by
 * calling this function.
 *
 * Return value: non-0 on failure
 */
int
rasqal_query_prepare_common(rasqal_query *query)
{
  int rc = 1;

  if(!query->triples)
    goto done;
  
  /* turn SELECT $a, $a into SELECT $a - editing query->selects */
  if(query->selects) {
    if(rasqal_query_remove_duplicate_select_vars(query))
      goto done;
  }

  rasqal_query_fold_expressions(query);

  if(query->query_graph_pattern) {
    /* This query prepare processing requires a query graph pattern.
     * Not the case for a legal query like 'DESCRIBE <uri>'
     */

    int modified;
    
#if RASQAL_DEBUG > 1
    fputs("Initial query graph pattern:\n  ", DEBUG_FH);
    rasqal_graph_pattern_print(query->query_graph_pattern, DEBUG_FH);
    fputs("\n", DEBUG_FH);
#endif

    do {
      modified = 0;
      
      rasqal_query_graph_pattern_visit(query, 
                                       rasqal_query_merge_triple_patterns,
                                       &modified);
      
#if RASQAL_DEBUG > 1
      fprintf(DEBUG_FH, "modified=%d after merge triples, query graph pattern now:\n  ", modified);
      rasqal_graph_pattern_print(query->query_graph_pattern, DEBUG_FH);
      fputs("\n", DEBUG_FH);
#endif

      rasqal_query_graph_pattern_visit(query,
                                       rasqal_query_remove_empty_group_graph_patterns,
                                       &modified);
      
#if RASQAL_DEBUG > 1
      fprintf(DEBUG_FH, "modified=%d after remove empty groups, query graph pattern now:\n  ", modified);
      rasqal_graph_pattern_print(query->query_graph_pattern, DEBUG_FH);
      fputs("\n", DEBUG_FH);
#endif

      rasqal_query_graph_pattern_visit(query, 
                                       rasqal_query_merge_graph_patterns,
                                       &modified);

#if RASQAL_DEBUG > 1
      fprintf(DEBUG_FH, "modified=%d  after merge graph patterns, query graph pattern now:\n  ", modified);
      rasqal_graph_pattern_print(query->query_graph_pattern, DEBUG_FH);
      fputs("\n", DEBUG_FH);
#endif

    } while(modified > 0);

    rc = modified; /* error if modified<0, success if modified==0 */
    if(rc)
      goto done;


    /* Label all graph patterns with an index 0.. for use in discovering
     * the size of the graph pattern execution data array
     */
    query->graph_pattern_count = 0;

    /* This sequence stores shared pointers to the graph patterns it
     * finds, indexed by the gp_index
     */
    query->graph_patterns_sequence = raptor_new_sequence(NULL, NULL);
    if(!query->graph_patterns_sequence) {
      rc = 1;
      goto done;
    }

    rasqal_query_graph_pattern_visit(query, 
                                     rasqal_query_prepare_count_graph_patterns,
                                     query->graph_patterns_sequence);

    rc = rasqal_query_build_variables_use(query);
    if(rc)
      goto done;
    
    /* warn if any of the selected named variables are not in a triple */
    rc = rasqal_query_check_unused_variables(query);
    if(rc)
      goto done;

  }


  rc = 0;

  done:
  return rc;
}


/**
 * rasqal_graph_patterns_join:
 * @dest_gp: destination graph pattern
 * @src_gp: src graph pattern
 *
 * INTERNAL - merge @src_gp graph pattern into @dest_gp graph pattern
 *
 * Return value: non-0 on error
 */
int
rasqal_graph_patterns_join(rasqal_graph_pattern *dest_gp,
                           rasqal_graph_pattern *src_gp)
{
  int rc;

  if(!src_gp || !dest_gp)
    return 0;

  if(src_gp->op != dest_gp->op) {
    RASQAL_DEBUG3("Source operator %s != Destination operator %s, ending\n",
                  rasqal_graph_pattern_operator_as_string(src_gp->op),
                  rasqal_graph_pattern_operator_as_string(dest_gp->op));
    return 1;
  }

#if RASQAL_DEBUG > 1
  RASQAL_DEBUG2("Joining graph pattern #%d\n  ", src_gp->gp_index);
  rasqal_graph_pattern_print(src_gp, DEBUG_FH);
  fprintf(DEBUG_FH, "\nto graph pattern #%d\n  ", dest_gp->gp_index);
  rasqal_graph_pattern_print(dest_gp, DEBUG_FH);
  fprintf(DEBUG_FH, "\nboth of operator %s\n",
          rasqal_graph_pattern_operator_as_string(src_gp->op));
#endif
    

  if(src_gp->graph_patterns) {
    if(!dest_gp->graph_patterns) {
      dest_gp->graph_patterns = raptor_new_sequence((raptor_data_free_handler)rasqal_free_graph_pattern,
                                                    (raptor_data_print_handler)rasqal_graph_pattern_print);
      if(!dest_gp->graph_patterns)
        return -1;
    }

    rc = raptor_sequence_join(dest_gp->graph_patterns, src_gp->graph_patterns);
    if(rc)
      return rc;
  }

  if(src_gp->triples) {
    int start_c = src_gp->start_column;
    int end_c = src_gp->end_column;
    
    /* if this is our first triple, save a free/alloc */
    dest_gp->triples = src_gp->triples;
    src_gp->triples = NULL;
    
    if((dest_gp->start_column < 0) || start_c < dest_gp->start_column)
      dest_gp->start_column = start_c;
    if((dest_gp->end_column < 0) || end_c > dest_gp->end_column)
      dest_gp->end_column = end_c;
    
#if RASQAL_DEBUG > 1
    RASQAL_DEBUG3("Moved triples from columns %d to %d\n", start_c, end_c);
    RASQAL_DEBUG3("Columns now %d to %d\n", dest_gp->start_column, dest_gp->end_column);
#endif
  }

  rc = rasqal_graph_pattern_move_constraints(dest_gp, src_gp);

  if(src_gp->origin) {
    dest_gp->origin = src_gp->origin;
    src_gp->origin = NULL;
  }

  if(src_gp->var) {
    dest_gp->var = src_gp->var;
    src_gp->var = NULL;
  }

#if RASQAL_DEBUG > 1
  RASQAL_DEBUG2("Result graph pattern #%d\n  ", dest_gp->gp_index);
  rasqal_graph_pattern_print(dest_gp, stdout);
  fputs("\n", stdout);
#endif

  return rc;
}


/**
 * rasqal_query_triples_build_variables_use_map_row:
 * @triples: triples sequence to use
 * @use_map_row: 1D array of size num. variables to write
 * @start_column: first column in triples array
 * @end_column: last column in triples array
 *
 * INTERNAL - Mark variables mentioned in a sequence of triples
 * 
 **/
static int
rasqal_query_triples_build_variables_use_map_row(raptor_sequence *triples,
                                                 unsigned short *use_map_row,
                                                 int start_column,
                                                 int end_column)
{
  int rc = 0;
  int col;
  
  for(col = start_column; col <= end_column; col++) {
    rasqal_triple *t;
    rasqal_variable *v;
    
    t = (rasqal_triple*)raptor_sequence_get_at(triples, col);

    if((v = rasqal_literal_as_variable(t->subject))) {
      use_map_row[v->offset] |= RASQAL_VAR_USE_MENTIONED_HERE;
    }
    
    if((v = rasqal_literal_as_variable(t->predicate))) {
      use_map_row[v->offset] |= RASQAL_VAR_USE_MENTIONED_HERE;
    }

    if((v = rasqal_literal_as_variable(t->object))) {
      use_map_row[v->offset] |= RASQAL_VAR_USE_MENTIONED_HERE;
    }

    if(t->origin) {
      if((v = rasqal_literal_as_variable(t->origin))) {
        use_map_row[v->offset] |= RASQAL_VAR_USE_MENTIONED_HERE;
      }
    }

  }

  return rc;
}


/**
 * rasqal_query_graph_build_variables_use_map:
 * @use_map_row: 1D array of size num. variables to write
 * @literal: graph origin literal
 *
 * INTERNAL - Mark variables mentioned in a GRAPH graph pattern
 * 
 **/
static int
rasqal_query_graph_build_variables_use_map(unsigned short *use_map_row,
                                           rasqal_literal *origin)
{
  rasqal_variable* v = rasqal_literal_as_variable(origin);

  if(v)
    use_map_row[v->offset] |= RASQAL_VAR_USE_MENTIONED_HERE;

  return 0;
}



/**
 * rasqal_query_graph_pattern_build_variables_use_map:
 * @query: the #rasqal_query to find the variables in
 * @use_map: 2D array of (num. variables x num. GPs) to write
 * @width: width of array (num. variables)
 * @gp: graph pattern to use
 *
 * INTERNAL - Mark where variables are used (mentioned) in a graph_pattern tree walk
 * 
 **/
static int
rasqal_query_graph_pattern_build_variables_use_map(rasqal_query* query,
                                                   unsigned short *use_map,
                                                   int width,
                                                   rasqal_graph_pattern *gp)
{
  int offset;

  if(gp->graph_patterns) {
    int i;

    for(i = 0; i < raptor_sequence_size(gp->graph_patterns); i++) {
      rasqal_graph_pattern *sgp;
      sgp = (rasqal_graph_pattern*)raptor_sequence_get_at(gp->graph_patterns, i);
      if(rasqal_query_graph_pattern_build_variables_use_map(query, use_map,
                                                            width, sgp))
        return 1;
    }
  }


  /* write to the 1D array for this GP */
  offset = (gp->gp_index + RASQAL_VAR_USE_MAP_OFFSET_LAST + 1) * width;
  switch(gp->op) {
    case RASQAL_GRAPH_PATTERN_OPERATOR_BASIC:
      /* BGP (part 1) - everything is a mention */
      rasqal_query_triples_build_variables_use_map_row(query->triples, 
                                                       &use_map[offset],
                                                       gp->start_column,
                                                       gp->end_column);
      break;

    case RASQAL_GRAPH_PATTERN_OPERATOR_GRAPH:
      /* Mentions the graph variable */
      rasqal_query_graph_build_variables_use_map(&use_map[offset],
                                                 gp->origin);
      break;
      
    case RASQAL_GRAPH_PATTERN_OPERATOR_FILTER:
      /* Only mentions */
      rasqal_query_expression_build_variables_use_map(&use_map[offset],
                                                      gp->filter_expression);
      break;

    case RASQAL_GRAPH_PATTERN_OPERATOR_LET:
      /* Mentions in expression */
      rasqal_query_let_build_variables_use_map(query, &use_map[offset],
                                               gp->filter_expression);
      break;
      
    case RASQAL_GRAPH_PATTERN_OPERATOR_SELECT:
      rasqal_query_select_build_variables_use_map(query, &use_map[offset],
                                                  width, gp);
      break;
      
    case RASQAL_GRAPH_PATTERN_OPERATOR_OPTIONAL:
    case RASQAL_GRAPH_PATTERN_OPERATOR_UNION:
    case RASQAL_GRAPH_PATTERN_OPERATOR_GROUP:
    case RASQAL_GRAPH_PATTERN_OPERATOR_SERVICE:
    case RASQAL_GRAPH_PATTERN_OPERATOR_MINUS:
    case RASQAL_GRAPH_PATTERN_OPERATOR_UNKNOWN:
      break;
  }
  
  return 0;
}


/**
 * rasqal_graph_pattern_binds_variable:
 * @gp: graph pattern
 * @v: variable
 *
 * INTERNAL - test if a variable is bound in a graph pattern directly
 *
 * Return value: non-0 if variable is bound in the given graph pattern
 */
static int
rasqal_graph_pattern_binds_variable(rasqal_graph_pattern* gp,
                                    rasqal_variable* v)
{
  rasqal_query* query = gp->query;
  int width;
  int gp_offset;
  unsigned short *row;
  
  width = rasqal_variables_table_get_total_variables_count(query->vars_table);
  gp_offset = (gp->gp_index + RASQAL_VAR_USE_MAP_OFFSET_LAST + 1) * width;
  row = &query->variables_use_map[gp_offset];

  return (row[v->offset] & RASQAL_VAR_USE_BOUND_HERE);
}


/**
<<<<<<< HEAD
 * rasqal_graph_pattern_mentions_variable:
 * @gp: graph pattern
 * @v: variable
 *
 * INTERNAL - test if a variable is mentioned in a graph pattern directly
 *
 * Return value: non-0 if variable is mentioned in the given graph pattern
 */
static int
rasqal_graph_pattern_mentions_variable(rasqal_graph_pattern* gp,
                                       rasqal_variable* v)
{
  rasqal_query* query = gp->query;
  int width;
  int gp_offset;
  unsigned short *row;
  
  width = rasqal_variables_table_get_total_variables_count(query->vars_table);
  gp_offset = (gp->gp_index + RASQAL_VAR_USE_MAP_OFFSET_LAST + 1) * width;
  row = &query->variables_use_map[gp_offset];

  return (row[v->offset] & RASQAL_VAR_USE_MENTIONED_HERE);
}


/**
=======
>>>>>>> 6c8ebb04
 * rasqal_graph_pattern_tree_binds_variable:
 * @query: query
 * @gp: graph pattern
 * @v: variable
 *
 * INTERNAL - test if a variable is bound in a graph pattern tree
 *
 * Return value: non-0 if variable is bound in GP tree
 */
static int
rasqal_graph_pattern_tree_binds_variable(rasqal_graph_pattern* gp,
                                         rasqal_variable* v)
{
  if(gp->graph_patterns) {
    int size = raptor_sequence_size(gp->graph_patterns);
    int i;

    for(i = 0; i < size; i++) {
      rasqal_graph_pattern *sgp;
      sgp = (rasqal_graph_pattern*)raptor_sequence_get_at(gp->graph_patterns, i);
      if(rasqal_graph_pattern_tree_binds_variable(sgp, v))
        return 1;
    }
  }

  return rasqal_graph_pattern_binds_variable(gp, v);
}



/**
 * rasqal_graph_pattern_promote_variable_mention_to_bind:
 * @gp: graph pattern
 * @v: variable
 * @vars_scope: variable in scope array
 * 
 * INTERNAL - Promote a variable from a mention to a bind - for a basic graph pattenr
 *
 * Return value: non-0 on failure
 */
static int
rasqal_graph_pattern_promote_variable_mention_to_bind(rasqal_graph_pattern* gp,
                                                      rasqal_variable* v,
                                                      unsigned short* vars_scope)
{
  rasqal_query* query = gp->query;
  int width;
  int gp_offset;
  unsigned short* row;
<<<<<<< HEAD
=======

  /* If already bound, do nothing - not an error */
  if(vars_scope[v->offset])
    return 0;
>>>>>>> 6c8ebb04

  RASQAL_DEBUG3("Converting variable %s from mention to bound in GP #%d\n",
                v->name, gp->gp_index);
  
  width = rasqal_variables_table_get_total_variables_count(query->vars_table);
  gp_offset = (gp->gp_index + RASQAL_VAR_USE_MAP_OFFSET_LAST + 1) * width;
  row = &query->variables_use_map[gp_offset];

  /* new variable - bind it */
  row[v->offset] |= RASQAL_VAR_USE_BOUND_HERE;

  vars_scope[v->offset] = 1;

  return 0;
}


/**
 * rasqal_query_triples_build_variables_use_map_binds:
 * @use_map: 2D array of (num. variables x num. GPs) to READ and WRITE
 * @width: width of array (num. variables)
 * @gp: graph pattern to use
 * @vars_scope: variables bound in current scope
 *
 * INTERNAL - Mark variables bound in a BASIC graph pattern (triple pattern)
 * 
 **/
static int
<<<<<<< HEAD
rasqal_query_graph_pattern_build_variables_use_map_binds(rasqal_query* query,
                                                         unsigned short *use_map,
                                                         int width,
                                                         rasqal_graph_pattern *gp)
{
  int offset;

  if(gp->graph_patterns) {
    int gp_size = raptor_sequence_size(gp->graph_patterns);
    int i;
    int size;
    unsigned short* var_is_bound;
=======
rasqal_query_triples_build_variables_use_map_binds(rasqal_query* query,
                                                   unsigned short *use_map,
                                                   int width,
                                                   rasqal_graph_pattern* gp,
                                                   unsigned short* vars_scope)
{
  int start_column = gp->start_column;
  int end_column = gp->end_column;
  int col;
  
  for(col = start_column; col <= end_column; col++) {
    rasqal_triple *t;
    rasqal_variable *v;
    unsigned short* triple_row = &query->triples_use_map[col * width];
>>>>>>> 6c8ebb04
    
    t = (rasqal_triple*)raptor_sequence_get_at(gp->triples, col);

    if((v = rasqal_literal_as_variable(t->subject))) {
      if(!vars_scope[v->offset]) {
        /* v needs binding in this triple as SUBJECT */
        triple_row[v->offset] |= RASQAL_TRIPLES_BOUND_SUBJECT;
      } else
        triple_row[v->offset] |= RASQAL_TRIPLES_USE_SUBJECT;
    }
    
    if((v = rasqal_literal_as_variable(t->predicate))) {
      if(!vars_scope[v->offset]) {
        /* v needs binding in this triple as PREDICATE */
        triple_row[v->offset] |= RASQAL_TRIPLES_BOUND_PREDICATE;
      } else
        triple_row[v->offset] |= RASQAL_TRIPLES_USE_PREDICATE;
    }

    if((v = rasqal_literal_as_variable(t->object))) {
      if(!vars_scope[v->offset]) {
        /* v needs binding in this triple as OBJECT */
        triple_row[v->offset] |= RASQAL_TRIPLES_BOUND_OBJECT;
      } else
        triple_row[v->offset] |= RASQAL_TRIPLES_USE_OBJECT;
    }

<<<<<<< HEAD
    /* now check all GPs and turn an remaining mentioned variables into binds */
    var_is_bound = (unsigned short*)RASQAL_CALLOC(shortarray, size,
                                                  sizeof(unsigned short*));
    for(i = 0; i < gp_size; i++) {
      rasqal_graph_pattern *sgp;
      int var_index;
      
      sgp = (rasqal_graph_pattern*)raptor_sequence_get_at(gp->graph_patterns, i);
=======
    if(t->origin) {
      if((v = rasqal_literal_as_variable(t->origin))) {
        if(!vars_scope[v->offset]) {
          /* v needs binding in this triple as GRAPH */
          triple_row[v->offset] |= RASQAL_TRIPLES_BOUND_GRAPH;
        } else
          triple_row[v->offset] |= RASQAL_TRIPLES_USE_GRAPH;
      }
    }
>>>>>>> 6c8ebb04


    /* Promote bound variables for triples in one go */
    if((v = rasqal_literal_as_variable(t->subject)) &&
       triple_row[v->offset] == RASQAL_TRIPLES_BOUND_SUBJECT) {
      rasqal_graph_pattern_promote_variable_mention_to_bind(gp, v, vars_scope);
    }
    
    if((v = rasqal_literal_as_variable(t->predicate)) &&
       triple_row[v->offset] == RASQAL_TRIPLES_BOUND_PREDICATE) {
      rasqal_graph_pattern_promote_variable_mention_to_bind(gp, v, vars_scope);
    }

    if((v = rasqal_literal_as_variable(t->object)) &&
       triple_row[v->offset] == RASQAL_TRIPLES_BOUND_OBJECT) {
      rasqal_graph_pattern_promote_variable_mention_to_bind(gp, v, vars_scope);
    }

    if(t->origin) {
      if((v = rasqal_literal_as_variable(t->origin)) &&
         triple_row[v->offset] == RASQAL_TRIPLES_BOUND_GRAPH) {
        rasqal_graph_pattern_promote_variable_mention_to_bind(gp, v, vars_scope);
      }
    }

<<<<<<< HEAD
    RASQAL_FREE(shortarray, var_is_bound);
=======
>>>>>>> 6c8ebb04
  }

  return 0;
}


/**
 * rasqal_query_graph_pattern_build_variables_use_map_binds:
 * @use_map: 2D array of (num. variables x num. GPs) to READ and WRITE
 * @width: width of array (num. variables)
 * @gp: graph pattern to use
 * @vars_scope: variables bound in current scope
 *
 * INTERNAL - Calculate which GPs bind variables in a graph_pattern tree walk
 * 
 * Return value: non-0 on failure
 **/
static int
rasqal_query_graph_pattern_build_variables_use_map_binds(rasqal_query* query,
                                                         unsigned short *use_map,
                                                         int width,
                                                         rasqal_graph_pattern *gp,
                                                         unsigned short *vars_scope)
{
  int rc = 0;
  
  /* This a query in-order walk so SELECT ... AS ?var, BIND .. AS
   * ?var and GRAPH ?var come before any sub-graph patterns
   */

  switch(gp->op) {
    case RASQAL_GRAPH_PATTERN_OPERATOR_BASIC: 
      rc = rasqal_query_triples_build_variables_use_map_binds(query,
                                                              use_map,
                                                              width,
                                                              gp, vars_scope);
      break;

    case RASQAL_GRAPH_PATTERN_OPERATOR_GRAPH:
      rc = rasqal_query_graph_build_variables_use_map_binds(gp, vars_scope);
      break;
      
    case RASQAL_GRAPH_PATTERN_OPERATOR_FILTER:
      /* Only mentions */
      break;

    case RASQAL_GRAPH_PATTERN_OPERATOR_LET:
      rc = rasqal_query_let_build_variables_use_map_binds(gp, vars_scope);
      break;
      
    case RASQAL_GRAPH_PATTERN_OPERATOR_SELECT:
      rc = rasqal_query_select_build_variables_use_map_binds(query,
                                                             use_map,
                                                             width,
                                                             gp, vars_scope);
      break;
      
    case RASQAL_GRAPH_PATTERN_OPERATOR_UNION:
      rc = rasqal_query_union_build_variables_use_map_binds(query,
                                                            use_map,
                                                            width,
                                                            gp, vars_scope);
      break;
      
    case RASQAL_GRAPH_PATTERN_OPERATOR_OPTIONAL:
    case RASQAL_GRAPH_PATTERN_OPERATOR_GROUP:
    case RASQAL_GRAPH_PATTERN_OPERATOR_SERVICE:
    case RASQAL_GRAPH_PATTERN_OPERATOR_MINUS:
    case RASQAL_GRAPH_PATTERN_OPERATOR_UNKNOWN:
      break;
  }
  

  /* Bind sub-graph patterns */
  if(gp->graph_patterns) {
    int gp_size = raptor_sequence_size(gp->graph_patterns);
    int i;
    
    /* recursively call binds */
    for(i = 0; i < gp_size; i++) {
      rasqal_graph_pattern *sgp;
      
      sgp = (rasqal_graph_pattern*)raptor_sequence_get_at(gp->graph_patterns, i);
      rc = rasqal_query_graph_pattern_build_variables_use_map_binds(query,
                                                                    use_map,
                                                                    width, sgp,
                                                                    vars_scope);
      if(rc)
        goto done;
    }
  }


  done:
  return rc;
}


/**
 * rasqal_query_build_variables_use_map_binds:
 * @query: the #rasqal_query to find the variables in
 * @use_map: 2D array of (num. variables x num. GPs) to READ and WRITE
 * @width: width of array (num. variables)
 *
 * INTERNAL - Calculate which GPs bind variables in a graph_pattern query
 * 
 * Return value: non-0 on failure
 **/
static int
rasqal_query_build_variables_use_map_binds(rasqal_query* query,
                                           unsigned short *use_map,
                                           int width)
{
  int rc;
  unsigned short* vars_scope;

  vars_scope = (unsigned short*)RASQAL_CALLOC(intarray,  width,
                                              sizeof(unsigned short));
  if(!vars_scope)
    return 1;
  
  rc = rasqal_query_graph_pattern_build_variables_use_map_binds(query,
                                                                use_map,
                                                                width,
                                                                query->query_graph_pattern,
                                                                vars_scope);
  RASQAL_FREE(intarray, vars_scope);

  return rc;
}


#ifdef RASQAL_DEBUG
static const char* const use_map_offset_labels[RASQAL_VAR_USE_MAP_OFFSET_LAST + 1] = {
  "Verbs",
  "GROUP BY",
  "HAVING",
  "ORDER BY"
};


#define N_MAP_FLAGS_LABELS 8
static const char* const use_map_flags_labels[N_MAP_FLAGS_LABELS + 1] = {
  "   ",
  "  I",
  " M ",
  "  I",
  "B  ",
  "B I",
  "BM ",
  "B I",
  "???"
};


static void
rasqal_query_print_variables_use_map(FILE* fh, rasqal_query* query)
{
  int width;
  int height;
  int i;
  int row_index;
  
  width = rasqal_variables_table_get_total_variables_count(query->vars_table);
  height = (RASQAL_VAR_USE_MAP_OFFSET_LAST + 1) + query->graph_pattern_count;
  
  fprintf(fh, "Query GP variables-use map (B=bound, M=mentioned, U=used):\n");
  fputs("GP#  Type      ", fh);

  for(i = 0; i < width; i++) {
    rasqal_variable* v = rasqal_variables_table_get(query->vars_table, i);
    fprintf(fh, "%-12s ", v->name);
  }

  fputc('\n', fh);

  for(row_index = 0; row_index < height; row_index++) {
    unsigned short *row = &query->variables_use_map[row_index * width];
    int gp_index = row_index - (RASQAL_VAR_USE_MAP_OFFSET_LAST + 1);

    if(gp_index < 0)
      fprintf(fh, "--   %-8s  ", use_map_offset_labels[row_index]);
    else {
      rasqal_graph_pattern* gp;
      gp = (rasqal_graph_pattern*)raptor_sequence_get_at(query->graph_patterns_sequence, gp_index);
      fprintf(fh, "%-2d   %-8s  ", gp_index, 
              rasqal_graph_pattern_operator_as_string(gp->op));
    }
    
    for(i = 0; i < width; i++) {
      int flag_index = row[i];

      /* Turn unknown flags into "???" */
      if(flag_index > N_MAP_FLAGS_LABELS - 1)
        flag_index = N_MAP_FLAGS_LABELS;
      fprintf(fh, "%-12s ", use_map_flags_labels[flag_index]);

    }
    fputc('\n', fh);
  }
}


static char bit_label[9] = "spogSPOG";

static void
rasqal_query_print_triples_use_map(FILE* fh, rasqal_query* query)
{
  int width;
  int height;
  int i;
  int column;

  width = rasqal_variables_table_get_total_variables_count(query->vars_table);
  height = raptor_sequence_size(query->triples);
  
  fprintf(fh,
          "Query triples variables-use map (mentioned: spog, bound: SPOG):\n");

  fputs("Triple# ", fh);
  for(i = 0; i < width; i++) {
    rasqal_variable* v = rasqal_variables_table_get(query->vars_table, i);
    fprintf(fh, "%-12s ", v->name);
  }
  fputc('\n', fh);

  for(column = 0; column < height; column++) {
    unsigned short *row = &query->triples_use_map[column * width];
    rasqal_triple* t;

    fprintf(fh, "%-7d ", column);
    for(i = 0; i < width; i++) {
      int flag = row[i];
      char label[13]="            \0";
      int bit;
      
      /* bit 0: RASQAL_TRIPLES_USE_SUBJECT
       * to
       * bit 7: RASQAL_TRIPLES_BOUND_GRAPH 
       */
      for(bit = 0; bit < 8; bit++) {
        if(flag & (1 << bit))
          label[(bit & 3)] = bit_label[bit];
      }
      fputs(label, fh);
    }
    fputc(' ', fh);
    t = (rasqal_triple*)raptor_sequence_get_at(query->triples, column);
    rasqal_triple_print(t, fh);
    fputc('\n', fh);
  }
}
#endif


/* for use with rasqal_expression_visit and user_data=rasqal_query */
static int
rasqal_query_expression_build_variables_use_map_row(unsigned short *use_map_row,
                                                    rasqal_expression *e)
{
  if(e->literal) {
    rasqal_variable* v;

    v = rasqal_literal_as_variable(e->literal);

    if(v) 
      use_map_row[v->offset] |= RASQAL_VAR_USE_MENTIONED_HERE;
  }

  return 0;
}


/*
 * Mark variables seen in a sequence of variables (with optional expression)
 */
static int
rasqal_query_build_variables_sequence_use_map_row(unsigned short* use_map_row,
                                                  raptor_sequence *vars_seq)
{
  int rc = 0;
  int idx;

  for(idx = 0; 1; idx++) {
    rasqal_variable* v;
    rasqal_expression *e;
    int flags = RASQAL_VAR_USE_MENTIONED_HERE;

    v = (rasqal_variable*)raptor_sequence_get_at(vars_seq, idx);
    if(!v)
      break;

    e = v->expression;
    if(e) {
      rasqal_query_expression_build_variables_use_map(use_map_row, e);
      flags |= RASQAL_VAR_USE_BOUND_HERE;
    }

    use_map_row[v->offset] |= flags;
  }

  return rc;
}
  

/*
 * Mark variables seen in a sequence of literals
 */
static int
rasqal_query_build_literals_sequence_use_map_row(unsigned short* use_map_row,
                                                 raptor_sequence *lits_seq)
{
  int idx;

  for(idx = 0; 1; idx++) {
    rasqal_literal* l;
    rasqal_variable* v;

    l = (rasqal_literal*)raptor_sequence_get_at(lits_seq, idx);
    if(!l)
      break;

    v = rasqal_literal_as_variable(l);
    if(v) 
      use_map_row[v->offset] |= RASQAL_VAR_USE_MENTIONED_HERE;
  }

  return 0;
}
  

/*
 * Mark variables seen in a sequence of expressions
 */
static int
rasqal_query_build_expressions_sequence_use_map_row(unsigned short* use_map_row,
                                                    raptor_sequence *exprs_seq)
{
  int rc = 0;
  int idx;

  for(idx = 0; 1; idx++) {
    rasqal_expression *e;

    e = (rasqal_expression*)raptor_sequence_get_at(exprs_seq, idx);
    if(!e)
      break;

    rasqal_query_expression_build_variables_use_map(use_map_row, e);
  }

  return rc;
}
  

/**
 * rasqal_query_build_variables_use_map:
 * @query: the #rasqal_query to find the variables in
 *
 * INTERNAL - Record where variables are mentioned in query structures
 *
 * Need to walk query components that may mention or bind variables
 * and record their variable use:
 * 1) Query verbs: ASK SELECT CONSTRUCT DESCRIBE (SPARQL 1.0)
 *   1a) SELECT project-expressions (SPARQL 1.1)
 * 2) GROUP BY expr/var (SPARQL 1.1 TBD)
 * 3) HAVING expr (SPARQL 1.1 TBD)
 * 4) ORDER list-of-expr (SPARQL 1.0)
 *
 * Constructs a 2D array of 
 *   width: number of variables
 *   height: (number of graph patterns + #RASQAL_VAR_USE_MAP_OFFSET_LAST+1)
 * where each row records how a variable is bound/used in a GP or query
 * structure.
 *
 * The first #RASQAL_VAR_USE_MAP_OFFSET_LAST+1 rows are used for the
 * query structures above defined by the #rasqal_var_use_map_offset
 * enum.  Example: row 0 (#RASQAL_VAR_USE_MAP_OFFSET_VERBS) is used
 * to record variable use for the query verbs - item 1) in the list
 * above.
 *
 * Graph pattern rows are recorded at row
 * <GP ID> + #RASQAL_VAR_USE_MAP_OFFSET_LAST + 1
 *
 * Return value: non-0 on failure
 **/
static int
rasqal_query_build_variables_use_map(rasqal_query* query)
{
  int width;
  int height;
  int rc = 0;
  unsigned short *use_map;
  raptor_sequence* seq;
  unsigned short *use_map_row;
  
  width = rasqal_variables_table_get_total_variables_count(query->vars_table);
  height = RASQAL_VAR_USE_MAP_OFFSET_LAST + 1 + query->graph_pattern_count;
  
  use_map = (unsigned short*)RASQAL_CALLOC(shortarray,  width * height,
                                           sizeof(unsigned short));
  if(!use_map)
    return 1;

  if(query->variables_use_map)
    RASQAL_FREE(shortarray, query->variables_use_map);

  query->variables_use_map = use_map;

  height = raptor_sequence_size(query->triples);
  use_map = (unsigned short*)RASQAL_CALLOC(shortarray, width * height,
                                           sizeof(unsigned short));
  if(!use_map) {
    RASQAL_FREE(shortarray, query->variables_use_map);
    query->variables_use_map = NULL;
    return 1;
  }

  if(query->triples_use_map)
    RASQAL_FREE(shortarray, query->triples_use_map);

  query->triples_use_map = use_map;

  use_map = query->variables_use_map;
  use_map_row = &use_map[RASQAL_VAR_USE_MAP_OFFSET_VERBS * width];
  
  /* record variable use for 1) Query verbs */
  switch(query->verb) {
    case RASQAL_QUERY_VERB_SELECT:
      /* This also handles 1a) select/project expressions */
      rc = rasqal_query_build_variables_sequence_use_map_row(use_map_row,
                                                             query->selects);
      break;
  
    case RASQAL_QUERY_VERB_DESCRIBE:
      /* This is a list of rasqal_literal not rasqal_variable */
      rc = rasqal_query_build_literals_sequence_use_map_row(use_map_row,
                                                            query->describes);
      break;
      
    case RASQAL_QUERY_VERB_CONSTRUCT:
      if(1) {
        int last_column = raptor_sequence_size(query->constructs)-1;
        
        rc = rasqal_query_triples_build_variables_use_map_row(query->constructs, 
                                                              use_map_row,
                                                              0,
                                                              last_column);
      }
      break;

    case RASQAL_QUERY_VERB_DELETE:
    case RASQAL_QUERY_VERB_INSERT:
    case RASQAL_QUERY_VERB_UPDATE:
      /* FIXME - should mark the verbs using triple patterns as using vars */
      break;
      
    case RASQAL_QUERY_VERB_UNKNOWN:
    case RASQAL_QUERY_VERB_ASK:
    default:
      break;
  }

  if(rc)
    goto done;
  

  /* Record variable use for 2) GROUP BY expressions (SPARQL 1.1) */
  seq = rasqal_query_get_group_conditions_sequence(query);
  if(seq) {
    use_map_row = &use_map[RASQAL_VAR_USE_MAP_OFFSET_GROUP_BY * width];
    rc = rasqal_query_build_expressions_sequence_use_map_row(use_map_row, seq);
    if(rc)
      goto done;
  }
  

  /* Record variable use for 3) HAVING expr (SPARQL 1.1) */
  seq = rasqal_query_get_having_conditions_sequence(query);
  if(seq) {
    use_map_row = &use_map[RASQAL_VAR_USE_MAP_OFFSET_HAVING * width];
    rc = rasqal_query_build_expressions_sequence_use_map_row(use_map_row, seq);
    if(rc)
      goto done;
  }

  /* record variable use for 4) ORDER list-of-expr (SPARQL 1.0) */
  seq = rasqal_query_get_order_conditions_sequence(query);
  if(seq) {
    use_map_row = &use_map[RASQAL_VAR_USE_MAP_OFFSET_ORDER_BY * width];
    rc = rasqal_query_build_expressions_sequence_use_map_row(use_map_row, seq);
    if(rc)
      goto done;
  }
  

  /* record variable use for graph patterns */
  rc = rasqal_query_graph_pattern_build_variables_use_map(query,
                                                          use_map,
                                                          width,
                                                          query->query_graph_pattern);
  if(rc)
    goto done;
  
#ifdef RASQAL_DEBUG
  RASQAL_DEBUG1("variables use map after mentions: ");
  rasqal_query_print_variables_use_map(stderr, query);
  fputs("\n", DEBUG_FH); 
#endif    

  /* calculate which GPs bind variables for all query graph patterns
   * reading from the use_map
   */
  rc = rasqal_query_build_variables_use_map_binds(query, use_map, width);
  if(rc)
    goto done;

  /* finally turn any SELECTed variables that are never mentioned into binds */
  if(1) {
    int var_index;
    unsigned short *row = &query->variables_use_map[RASQAL_VAR_USE_MAP_OFFSET_VERBS];

    for(var_index = 0; var_index < width; var_index++) {
      rasqal_variable *v;
      v = rasqal_variables_table_get(query->vars_table, var_index);

      if(!(row[v->offset] & RASQAL_VAR_USE_MENTIONED_HERE))
        continue;
    
      if(rasqal_graph_pattern_tree_binds_variable(query->query_graph_pattern, v))
        continue;

      RASQAL_DEBUG2("Marking SELECT variable %s as also bound\n", v->name);

      row[v->offset] |= RASQAL_VAR_USE_BOUND_HERE;
    }
  }

#ifdef RASQAL_DEBUG
  RASQAL_DEBUG1("use map after binds and mentions: ");
  rasqal_query_print_variables_use_map(stderr, query);
  fputs("\n", DEBUG_FH); 

  RASQAL_DEBUG1("triples use map after binds and mentions: ");
  rasqal_query_print_triples_use_map(stderr, query);
  fputs("\n", DEBUG_FH); 
#endif    

  done:
  return rc;
}


/**
 * rasqal_query_graph_build_variables_use_map_binds:
 * @gp: the #rasqal_graph_pattern GRAPH pattern
 * @vars_scope: variable scope array
 *
 * INTERNAL - Mark variables bound in a GRAPH graph pattern
 * 
 **/
<<<<<<< HEAD
static void
rasqal_query_graph_build_variables_use_map_binds(rasqal_query* query,
                                                 unsigned short *use_map_row,
                                                 rasqal_literal *origin)
=======
static int
rasqal_query_graph_build_variables_use_map_binds(rasqal_graph_pattern* gp,
                                                 unsigned short* vars_scope)
>>>>>>> 6c8ebb04
{
  rasqal_variable *v;

  v = rasqal_literal_as_variable(gp->origin);

  if(v)
    rasqal_graph_pattern_promote_variable_mention_to_bind(gp, v, vars_scope);

  return 0;
}



/**
 * rasqal_query_expression_build_variables_use_map:
 * @use_map_row: 1D array of size num. variables to write
 * @e: filter expression to use
 *
 * INTERNAL - Mark variables mentioned in an expression
 * 
 **/
static void
rasqal_query_expression_build_variables_use_map(unsigned short *use_map_row,
                                                rasqal_expression* e)
{
  rasqal_expression_visit(e, 
                          (rasqal_expression_visit_fn)rasqal_query_expression_build_variables_use_map_row,
                          use_map_row);
}


/**
 * rasqal_query_let_build_variables_use_map:
 * @query: the #rasqal_query to find the variables in
 * @use_map_row: 1D array of size num. variables to write
 * @e: let expression to use
 *
 * INTERNAL - Mark variables mentioned in a LET graph pattern
 * 
 **/
static void
rasqal_query_let_build_variables_use_map(rasqal_query* query,
                                         unsigned short *use_map_row,
                                         rasqal_expression* e)
{
  rasqal_expression_visit(e, 
                          (rasqal_expression_visit_fn)rasqal_query_expression_build_variables_use_map_row,
                          use_map_row);
}


/**
 * rasqal_query_let_build_variables_use_map_binds:
 * @gp: the #rasqal_graph_pattern LET graph pattern
 * @vars_scope: variable scope array
 *
 * INTERNAL - Mark variables bound in a LET graph pattern
 * 
 **/
<<<<<<< HEAD
static void
rasqal_query_let_build_variables_use_map_binds(rasqal_query* query,
                                               unsigned short *use_map_row,
                                               rasqal_variable *var)
=======
static int
rasqal_query_let_build_variables_use_map_binds(rasqal_graph_pattern* gp,
                                               unsigned short* vars_scope)
>>>>>>> 6c8ebb04
{
  rasqal_variable* v = gp->var;

  rasqal_graph_pattern_promote_variable_mention_to_bind(gp, v, vars_scope);

  return 0;
}



/**
 * rasqal_query_select_build_variables_use_map:
 * @query: the #rasqal_query to find the variables in
 * @use_map_row: 1D array of size num. variables to write
 * @width: width of array (num. variables)
 * @gp: the SELECT graph pattern
 *
 * INTERNAL - Mark variables mentioned in a sub-SELECT graph pattern
 * 
 **/
static int
rasqal_query_select_build_variables_use_map(rasqal_query* query,
<<<<<<< HEAD
                                            unsigned short *use_map_row)
=======
                                            unsigned short *use_map_row,
                                            int width,
                                            rasqal_graph_pattern* gp)
{
  int rc = 0;
  raptor_sequence* seq;

  /* mention any variables in the projection */
  seq = rasqal_projection_get_variables_sequence(gp->projection);

  rc = rasqal_query_build_variables_sequence_use_map_row(use_map_row, seq);
  if(rc)
    return rc;
  
  /* Walk all graph patterns in the sub-SELECT */
  if(gp->graph_patterns) {
    int i;

    for(i = 0; i < raptor_sequence_size(gp->graph_patterns); i++) {
      rasqal_graph_pattern *sgp;
      sgp = (rasqal_graph_pattern*)raptor_sequence_get_at(gp->graph_patterns, i);
      if(rasqal_query_graph_pattern_build_variables_use_map(query, use_map_row,
                                                            width, sgp))
        return 1;
    }
  }

  return rc;
}


/**
 * rasqal_query_select_build_variables_use_map_binds:
 * @use_map: 2D array of (num. variables x num. GPs) to READ and WRITE
 * @width: width of array (num. variables)
 * @gp: graph pattern to use
 * @vars_scope: variables bound in current scope
 *
 * INTERNAL - Mark variables bound in a sub-SELECT graph pattern
 * 
 **/
static int
rasqal_query_select_build_variables_use_map_binds(rasqal_query* query,
                                                  unsigned short *use_map,
                                                  int width,
                                                  rasqal_graph_pattern* gp,
                                                  unsigned short* vars_scope)
{
  unsigned short* inner_vars_scope;
  raptor_sequence* seq;
  int size;
  int i;

  inner_vars_scope = (unsigned short*)RASQAL_CALLOC(intarray,  width, 
                                                    sizeof(unsigned short));
  if(!inner_vars_scope)
    return 1;

  seq = gp->graph_patterns;
  size = raptor_sequence_size(seq);
  for(i = 0; i < size; i++) {
    rasqal_graph_pattern *sgp;
    
    sgp = (rasqal_graph_pattern*)raptor_sequence_get_at(seq, i);

    rasqal_query_graph_pattern_build_variables_use_map_binds(query,
                                                             use_map, width,
                                                             sgp,
                                                             inner_vars_scope);
  }
  
  RASQAL_FREE(intarray, inner_vars_scope);
  inner_vars_scope = NULL;
  
  /* Mark as binding in the OUTER scope all variables that were bound
   * in the INNER SELECT projection
   */
  seq = rasqal_projection_get_variables_sequence(gp->projection);
  size = raptor_sequence_size(seq);
  for(i = 0; i < size; i++) {
    rasqal_variable * v;
    
    v = (rasqal_variable*)raptor_sequence_get_at(seq, i);

    rasqal_graph_pattern_promote_variable_mention_to_bind(gp, v, vars_scope);
  }

  return 0;
}


/**
 * rasqal_query_union_build_variables_use_map_binds:
 * @use_map: 2D array of (num. variables x num. GPs) to READ and WRITE
 * @width: width of array (num. variables)
 * @gp: graph pattern to use
 * @vars_scope: variables bound in current scope
 *
 * INTERNAL - Mark variables bound in a UNION sub-graph patterns
 * 
 **/
static int
rasqal_query_union_build_variables_use_map_binds(rasqal_query* query,
                                                 unsigned short *use_map,
                                                 int width,
                                                 rasqal_graph_pattern* gp,
                                                 unsigned short* vars_scope)
>>>>>>> 6c8ebb04
{
  unsigned short* inner_vars_scope;
  raptor_sequence* seq;
  int gp_size;
  int i;
  int rc = 0;

  seq = gp->graph_patterns;
  gp_size = raptor_sequence_size(seq);
  
  inner_vars_scope = (unsigned short*)RASQAL_CALLOC(intarray,  width,
                                                    sizeof(unsigned short));
  if(!inner_vars_scope)
    return 1;

  for(i = 0; i < gp_size; i++) {
    rasqal_graph_pattern *sgp;
    
    /* Empty inner scope for next union */
    if(i > 0)
      memset(inner_vars_scope, '\0', width * sizeof(short));

    sgp = (rasqal_graph_pattern*)raptor_sequence_get_at(seq, i);

    rc = rasqal_query_graph_pattern_build_variables_use_map_binds(query,
                                                                  use_map,
                                                                  width,
                                                                  sgp,
                                                                  inner_vars_scope);
    if(rc)
      goto done;

  }
  
  done:
  RASQAL_FREE(intarray, inner_vars_scope);
  
  return rc;
}


/*
 * rasqal_query_variable_is_bound:
 * @gp: #rasqal_graph_pattern object
 * @variable: variable
 * 
 * INTERNAL - Test if a variable is bound in the given GP
 *
 * Return value: non-0 if bound
 */
int
rasqal_query_variable_is_bound(rasqal_query* query, rasqal_variable* v)
{
  unsigned short *use_map = query->variables_use_map;
  int width;
  int height;
  int row_index;
  
  width = rasqal_variables_table_get_total_variables_count(query->vars_table);
  height = (RASQAL_VAR_USE_MAP_OFFSET_LAST + 1) + query->graph_pattern_count;

  for(row_index = 0; row_index < height; row_index++) {
    unsigned short *row = &use_map[row_index * width];
    if(row[v->offset])
      return 1;
  }
  
  return 0;
}<|MERGE_RESOLUTION|>--- conflicted
+++ resolved
@@ -50,13 +50,6 @@
 
 /* prototype for later */
 static int rasqal_query_build_variables_use_map(rasqal_query* query);
-<<<<<<< HEAD
-static void rasqal_query_graph_build_variables_use_map_binds(rasqal_query* query, unsigned short *use_map, rasqal_literal *origin);
-static void rasqal_query_expression_build_variables_use_map(unsigned short *use_map, rasqal_expression* e);
-static void rasqal_query_let_build_variables_use_map(rasqal_query* query, unsigned short *use_map, rasqal_expression* e);
-static void rasqal_query_let_build_variables_use_map_binds(rasqal_query* query, unsigned short *use_map_row, rasqal_variable *var);
-static void rasqal_query_select_build_variables_use_map(rasqal_query* query, unsigned short *use_map);
-=======
 static int rasqal_query_graph_build_variables_use_map_binds(rasqal_graph_pattern* gp, unsigned short* vars_scope);
 static void rasqal_query_expression_build_variables_use_map(unsigned short *use_map, rasqal_expression* e);
 static void rasqal_query_let_build_variables_use_map(rasqal_query* query, unsigned short *use_map, rasqal_expression* e);
@@ -64,7 +57,6 @@
 static int rasqal_query_select_build_variables_use_map(rasqal_query* query, unsigned short *use_map, int width, rasqal_graph_pattern* gp);
 static int rasqal_query_select_build_variables_use_map_binds(rasqal_query* query, unsigned short *use_map, int width, rasqal_graph_pattern* gp, unsigned short* vars_scope);
 static int rasqal_query_union_build_variables_use_map_binds(rasqal_query* query, unsigned short *use_map, int width, rasqal_graph_pattern* gp, unsigned short* vars_scope);
->>>>>>> 6c8ebb04
 
 
 int
@@ -390,11 +382,7 @@
   width = rasqal_variables_table_get_total_variables_count(query->vars_table);
   height = RASQAL_VAR_USE_MAP_OFFSET_LAST + 1 + query->graph_pattern_count;
 
-<<<<<<< HEAD
-  agg_row = (unsigned short*)RASQAL_CALLOC(shortarray, width,
-=======
   agg_row = (unsigned short*)RASQAL_CALLOC(intarray, width,
->>>>>>> 6c8ebb04
                                            sizeof(unsigned short));
   if(!agg_row)
     return NULL;
@@ -1516,35 +1504,6 @@
 
 
 /**
-<<<<<<< HEAD
- * rasqal_graph_pattern_mentions_variable:
- * @gp: graph pattern
- * @v: variable
- *
- * INTERNAL - test if a variable is mentioned in a graph pattern directly
- *
- * Return value: non-0 if variable is mentioned in the given graph pattern
- */
-static int
-rasqal_graph_pattern_mentions_variable(rasqal_graph_pattern* gp,
-                                       rasqal_variable* v)
-{
-  rasqal_query* query = gp->query;
-  int width;
-  int gp_offset;
-  unsigned short *row;
-  
-  width = rasqal_variables_table_get_total_variables_count(query->vars_table);
-  gp_offset = (gp->gp_index + RASQAL_VAR_USE_MAP_OFFSET_LAST + 1) * width;
-  row = &query->variables_use_map[gp_offset];
-
-  return (row[v->offset] & RASQAL_VAR_USE_MENTIONED_HERE);
-}
-
-
-/**
-=======
->>>>>>> 6c8ebb04
  * rasqal_graph_pattern_tree_binds_variable:
  * @query: query
  * @gp: graph pattern
@@ -1594,13 +1553,10 @@
   int width;
   int gp_offset;
   unsigned short* row;
-<<<<<<< HEAD
-=======
 
   /* If already bound, do nothing - not an error */
   if(vars_scope[v->offset])
     return 0;
->>>>>>> 6c8ebb04
 
   RASQAL_DEBUG3("Converting variable %s from mention to bound in GP #%d\n",
                 v->name, gp->gp_index);
@@ -1629,20 +1585,6 @@
  * 
  **/
 static int
-<<<<<<< HEAD
-rasqal_query_graph_pattern_build_variables_use_map_binds(rasqal_query* query,
-                                                         unsigned short *use_map,
-                                                         int width,
-                                                         rasqal_graph_pattern *gp)
-{
-  int offset;
-
-  if(gp->graph_patterns) {
-    int gp_size = raptor_sequence_size(gp->graph_patterns);
-    int i;
-    int size;
-    unsigned short* var_is_bound;
-=======
 rasqal_query_triples_build_variables_use_map_binds(rasqal_query* query,
                                                    unsigned short *use_map,
                                                    int width,
@@ -1657,7 +1599,6 @@
     rasqal_triple *t;
     rasqal_variable *v;
     unsigned short* triple_row = &query->triples_use_map[col * width];
->>>>>>> 6c8ebb04
     
     t = (rasqal_triple*)raptor_sequence_get_at(gp->triples, col);
 
@@ -1685,16 +1626,6 @@
         triple_row[v->offset] |= RASQAL_TRIPLES_USE_OBJECT;
     }
 
-<<<<<<< HEAD
-    /* now check all GPs and turn an remaining mentioned variables into binds */
-    var_is_bound = (unsigned short*)RASQAL_CALLOC(shortarray, size,
-                                                  sizeof(unsigned short*));
-    for(i = 0; i < gp_size; i++) {
-      rasqal_graph_pattern *sgp;
-      int var_index;
-      
-      sgp = (rasqal_graph_pattern*)raptor_sequence_get_at(gp->graph_patterns, i);
-=======
     if(t->origin) {
       if((v = rasqal_literal_as_variable(t->origin))) {
         if(!vars_scope[v->offset]) {
@@ -1704,7 +1635,6 @@
           triple_row[v->offset] |= RASQAL_TRIPLES_USE_GRAPH;
       }
     }
->>>>>>> 6c8ebb04
 
 
     /* Promote bound variables for triples in one go */
@@ -1730,10 +1660,6 @@
       }
     }
 
-<<<<<<< HEAD
-    RASQAL_FREE(shortarray, var_is_bound);
-=======
->>>>>>> 6c8ebb04
   }
 
   return 0;
@@ -2295,16 +2221,9 @@
  * INTERNAL - Mark variables bound in a GRAPH graph pattern
  * 
  **/
-<<<<<<< HEAD
-static void
-rasqal_query_graph_build_variables_use_map_binds(rasqal_query* query,
-                                                 unsigned short *use_map_row,
-                                                 rasqal_literal *origin)
-=======
 static int
 rasqal_query_graph_build_variables_use_map_binds(rasqal_graph_pattern* gp,
                                                  unsigned short* vars_scope)
->>>>>>> 6c8ebb04
 {
   rasqal_variable *v;
 
@@ -2364,16 +2283,9 @@
  * INTERNAL - Mark variables bound in a LET graph pattern
  * 
  **/
-<<<<<<< HEAD
-static void
-rasqal_query_let_build_variables_use_map_binds(rasqal_query* query,
-                                               unsigned short *use_map_row,
-                                               rasqal_variable *var)
-=======
 static int
 rasqal_query_let_build_variables_use_map_binds(rasqal_graph_pattern* gp,
                                                unsigned short* vars_scope)
->>>>>>> 6c8ebb04
 {
   rasqal_variable* v = gp->var;
 
@@ -2396,9 +2308,6 @@
  **/
 static int
 rasqal_query_select_build_variables_use_map(rasqal_query* query,
-<<<<<<< HEAD
-                                            unsigned short *use_map_row)
-=======
                                             unsigned short *use_map_row,
                                             int width,
                                             rasqal_graph_pattern* gp)
@@ -2506,7 +2415,6 @@
                                                  int width,
                                                  rasqal_graph_pattern* gp,
                                                  unsigned short* vars_scope)
->>>>>>> 6c8ebb04
 {
   unsigned short* inner_vars_scope;
   raptor_sequence* seq;
